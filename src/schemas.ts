import { FoxgloveEnumSchema, FoxgloveMessageSchema } from "./types";

const foxglove_Color: FoxgloveMessageSchema = {
  type: "message",
  name: "Color",
  description: "A color in RGBA format",
  fields: [
    {
      name: "r",
      type: { type: "primitive", name: "float64" },
      description: "Red value between 0 and 1",
    },
    {
      name: "g",
      type: { type: "primitive", name: "float64" },
      description: "Green value between 0 and 1",
    },
    {
      name: "b",
      type: { type: "primitive", name: "float64" },
      description: "Blue value between 0 and 1",
    },
    {
      name: "a",
      type: { type: "primitive", name: "float64" },
      description: "Alpha value between 0 and 1",
    },
  ],
};

const foxglove_Vector2: FoxgloveMessageSchema = {
  type: "message",
  name: "Vector2",
  description: "A vector in 2D space that represents a direction only",
  fields: [
    {
      name: "x",
      type: { type: "primitive", name: "float64" },
      description: "x coordinate length",
    },
    {
      name: "y",
      type: { type: "primitive", name: "float64" },
      description: "y coordinate length",
    },
  ],
};

const foxglove_Vector3: FoxgloveMessageSchema = {
  type: "message",
  name: "Vector3",
  description: "A vector in 3D space that represents a direction only",
  rosEquivalent: "geometry_msgs/Vector3",
  fields: [
    {
      name: "x",
      type: { type: "primitive", name: "float64" },
      description: "x coordinate length",
    },
    {
      name: "y",
      type: { type: "primitive", name: "float64" },
      description: "y coordinate length",
    },
    {
      name: "z",
      type: { type: "primitive", name: "float64" },
      description: "z coordinate length",
    },
  ],
};

const foxglove_Point2: FoxgloveMessageSchema = {
  type: "message",
  name: "Point2",
  description: "A point representing a position in 2D space",
  fields: [
    {
      name: "x",
      type: { type: "primitive", name: "float64" },
      description: "x coordinate position",
    },
    {
      name: "y",
      type: { type: "primitive", name: "float64" },
      description: "y coordinate position",
    },
  ],
};

const foxglove_Point3: FoxgloveMessageSchema = {
  type: "message",
  name: "Point3",
  description: "A point representing a position in 3D space",
  rosEquivalent: "geometry_msgs/Point",
  fields: [
    {
      name: "x",
      type: { type: "primitive", name: "float64" },
      description: "x coordinate position",
    },
    {
      name: "y",
      type: { type: "primitive", name: "float64" },
      description: "y coordinate position",
    },
    {
      name: "z",
      type: { type: "primitive", name: "float64" },
      description: "z coordinate position",
    },
  ],
};

const foxglove_Quaternion: FoxgloveMessageSchema = {
  type: "message",
  name: "Quaternion",
  description: "A [quaternion](https://eater.net/quaternions) representing a rotation in 3D space",
  rosEquivalent: "geometry_msgs/Quaternion",
  fields: [
    {
      name: "x",
      type: { type: "primitive", name: "float64" },
      description: "x value",
    },
    {
      name: "y",
      type: { type: "primitive", name: "float64" },
      description: "y value",
    },
    {
      name: "z",
      type: { type: "primitive", name: "float64" },
      description: "z value",
    },
    {
      name: "w",
      type: { type: "primitive", name: "float64" },
      description: "w value",
    },
  ],
};

const foxglove_Pose: FoxgloveMessageSchema = {
  type: "message",
  name: "Pose",
  description: "A position and orientation for an object or reference frame in 3D space",
  rosEquivalent: "geometry_msgs/Pose",
  fields: [
    {
      name: "position",
      type: { type: "nested", schema: foxglove_Vector3 },
      description: "Point denoting position in 3D space",
    },
    {
      name: "orientation",
      type: { type: "nested", schema: foxglove_Quaternion },
      description: "Quaternion denoting orientation in 3D space",
    },
  ],
};

const foxglove_KeyVauePair: FoxgloveMessageSchema = {
  type: "message",
  name: "KeyValuePair",
  description: "A key with its associated value",
  fields: [
    {
      name: "key",
      type: { type: "primitive", name: "string" },
      description: "Key",
    },
    {
      name: "value",
      type: { type: "primitive", name: "string" },
      description: "Value",
    },
  ],
};

/** Fields used in each Marker message */
const commonMarkerFields: FoxgloveMessageSchema["fields"] = [
  {
    name: "timestamp",
    type: { type: "primitive", name: "time" },
    description: "Timestamp of the marker",
  },
  {
    name: "frame_id",
    type: { type: "primitive", name: "string" },
    description: "Frame of reference",
  },
  {
    name: "namespace",
    type: { type: "primitive", name: "string" },
    description:
      "Namespace into which the marker should be grouped. A marker will replace any prior marker on the same topic with the same `namespace` and `id`.",
  },
  {
    name: "id",
    type: { type: "primitive", name: "string" },
    description:
      "Identifier for the marker. A marker will replace any prior marker on the same topic with the same `namespace` and `id`.",
  },
  {
    name: "lifetime",
    type: { type: "primitive", name: "duration" },
    description:
      "Length of time (relative to `timestamp`) after which the marker should be automatically removed. Zero value indicates the marker should remain visible until it is replaced or deleted.",
  },
  {
    name: "frame_locked",
    type: { type: "primitive", name: "boolean" },
    description:
      "Whether the marker should keep its location in the fixed frame (false) or follow the frame specified in `frame_id` as it moves relative to the fixed frame (true)",
  },
  {
    name: "metadata",
    type: { type: "nested", schema: foxglove_KeyVauePair },
    array: true,
    description:
      "Additional user-provided metadata associated with the marker. Keys must be unique.",
  },
];

const foxglove_MarkerDeletionType: FoxgloveEnumSchema = {
  type: "enum",
  name: "MarkerDeletionType",
  protobufParentMessageName: "MarkerDeletion",
  protobufEnumName: "Type",
  description: "An enumeration indicating which markers should match a MarkerDeletion command",
  values: [
    { value: 0, name: "MATCHING_NAMESPACE_AND_ID" },
    { value: 1, name: "MATCHING_NAMESPACE" },
    { value: 2, name: "ALL" },
  ],
};

const foxglove_MarkerDeletion: FoxgloveMessageSchema = {
  type: "message",
  name: "MarkerDeletion",
  description: "Command to remove previously published markers",
  fields: [
    {
      name: "timestamp",
      type: { type: "primitive", name: "time" },
      description:
        "Timestamp of the marker. Only matching markers earlier than this timestamp will be deleted.",
    },
    {
      name: "type",
      type: { type: "enum", enum: foxglove_MarkerDeletionType },
      description: "Type of deletion action to perform",
    },
    {
      name: "namespace",
      type: { type: "primitive", name: "string" },
      description:
        "Namespace which must match if `kind` is `MATCHING_NAMESPACE_AND_ID` or `MATCHING_NAMESPACE`.",
    },
    {
      name: "id",
      type: { type: "primitive", name: "string" },
      description: "Numeric identifier which must match if `kind` is `MATCHING_NAMESPACE_AND_ID`.",
    },
  ],
};

const foxglove_ArrowMarker: FoxgloveMessageSchema = {
  type: "message",
  name: "ArrowMarker",
  description: "A marker representing an arrow",
  fields: [
    ...commonMarkerFields,
    {
      name: "pose",
      type: { type: "nested", schema: foxglove_Pose },
      description:
        "Position of the arrow's tail and orientation of the arrow. Identity orientation means the arrow points in the +x direction.",
    },
    {
      name: "length",
      type: { type: "primitive", name: "float64" },
      description: "Length of the arrow",
    },
    {
      name: "shaft_diameter",
      type: { type: "primitive", name: "float64" },
      description: "Diameter of the arrow shaft",
    },
    {
      name: "head_diameter",
      type: { type: "primitive", name: "float64" },
      description: "Diameter of the arrow head",
    },
    {
      name: "head_length",
      type: { type: "primitive", name: "float64" },
      description: "Length of the arrow head",
    },
    {
      name: "color",
      type: { type: "nested", schema: foxglove_Color },
      description: "Color of the arrow",
    },
  ],
};

const foxglove_CubeMarker: FoxgloveMessageSchema = {
  type: "message",
  name: "CubeMarker",
  description: "A marker representing a cube or rectangular prism",
  fields: [
    ...commonMarkerFields,
    {
      name: "pose",
      type: { type: "nested", schema: foxglove_Pose },
      description: "Position of the center of the cube and orientation of the cube",
    },
    {
      name: "size",
      type: { type: "nested", schema: foxglove_Vector3 },
      description: "Size of the cube along each axis",
    },
    {
      name: "color",
      type: { type: "nested", schema: foxglove_Color },
      description: "Color of the arrow",
    },
  ],
};

const foxglove_SphereMarker: FoxgloveMessageSchema = {
  type: "message",
  name: "SphereMarker",
  description: "A marker representing a sphere or ellipsoid",
  fields: [
    ...commonMarkerFields,
    {
      name: "pose",
      type: { type: "nested", schema: foxglove_Pose },
      description: "Position of the center of the sphere and orientation of the sphere",
    },
    {
      name: "size",
      type: { type: "nested", schema: foxglove_Vector3 },
      description: "Size (diameter) of the sphere along each axis",
    },
    {
      name: "color",
      type: { type: "nested", schema: foxglove_Color },
      description: "Color of the sphere",
    },
  ],
};

const foxglove_CylinderMarker: FoxgloveMessageSchema = {
  type: "message",
  name: "CylinderMarker",
  description: "A marker representing a cylinder or elliptic cylinder",
  fields: [
    ...commonMarkerFields,
    {
      name: "pose",
      type: { type: "nested", schema: foxglove_Pose },
      description:
        "Position of the center of the cylinder and orientation of the cylinder. The cylinder's flat faces are perpendicular to the z-axis.",
    },
    {
      name: "bottom_radius",
      type: { type: "primitive", name: "float64" },
      description: "Radius of the cylinder at min z",
    },
    {
      name: "top_radius",
      type: { type: "primitive", name: "float64" },
      description: "Radius of the cylinder at max z",
    },
    {
      name: "height",
      type: { type: "primitive", name: "float64" },
      description: "Height of the cylinder along the z axis",
    },
    {
      name: "color",
      type: { type: "nested", schema: foxglove_Color },
      description: "Color of the sphere",
    },
  ],
};

const foxglove_LineType: FoxgloveEnumSchema = {
  type: "enum",
  name: "LineType",
  protobufParentMessageName: "LineMarker",
  protobufEnumName: "Type",
  description: "An enumeration indicating how input points should be interpreted to create lines",
  values: [
    { value: 0, name: "LINE_STRIP", description: "0-1, 1-2, ..., (n-1)-n" },
    { value: 1, name: "LINE_LOOP", description: "0-1, 1-2, ..., (n-1)-n, n-0" },
    { value: 2, name: "LINE_LIST", description: "0-1, 2-3, 4-5, ..." },
  ],
};

const foxglove_LineMarker: FoxgloveMessageSchema = {
  type: "message",
  name: "LineMarker",
  description: "A marker representing a series of points connected by lines",
  fields: [
    ...commonMarkerFields,
    {
      name: "type",
      type: { type: "enum", enum: foxglove_LineType },
      description: "Drawing primitive to use for lines",
    },
    {
      name: "pose",
      type: { type: "nested", schema: foxglove_Pose },
      description: "Origin of lines relative to reference frame",
    },
    {
      name: "thickness",
      type: { type: "primitive", name: "float64" },
      description: "Line thickness",
    },
    {
      name: "scale_invariant",
      type: { type: "primitive", name: "boolean" },
      description:
        "Indicates whether `thickness` is a fixed size in screen pixels (true), or specified in world coordinates and scales with distance from the camera (false)",
    },
    {
      name: "points",
      type: { type: "nested", schema: foxglove_Point3 },
      array: true,
      description: "Points along the line",
    },
    {
      name: "color",
      type: { type: "nested", schema: foxglove_Color },
      description:
        "Solid color to use for the whole line. One of `color` or `colors` must be provided.",
    },
    {
      name: "colors",
      type: { type: "nested", schema: foxglove_Color },
      array: true,
      description:
        "Per-point colors (if specified, must have the same length as `points`). One of `color` or `colors` must be provided.",
    },
    {
      name: "indices",
      type: { type: "primitive", name: "uint32" },
      array: true,
      description:
        "Indices into the `points` and `colors` attribute arrays, which can be used to avoid duplicating attribute data.\n\nIf omitted or empty, indexing will not be used. This default behavior is equivalent to specifying [0, 1, ..., N-1] for the indices (where N is the number of `points` provided).",
    },
  ],
};

const foxglove_TextMarker: FoxgloveMessageSchema = {
  type: "message",
  name: "TextMarker",
  description: "A marker representing a text label",
  fields: [
    ...commonMarkerFields,
    {
      name: "pose",
      type: { type: "nested", schema: foxglove_Pose },
      description:
        "Position of the center of the text box and orientation of the text. Identity orientation means the text is oriented in the xy-plane and flows from -x to +x.",
    },
    {
      name: "billboard",
      type: { type: "primitive", name: "boolean" },
      description:
        "Whether the text should respect `pose.orientation` (false) or always face the camera (true)",
    },
    {
      name: "font_size",
      type: { type: "primitive", name: "float64" },
      description: "Font size (height of one line of text)",
    },
    {
      name: "scale_invariant",
      type: { type: "primitive", name: "boolean" },
      description:
        "Indicates whether `font_size` is a fixed size in screen pixels (true), or specified in world coordinates and scales with distance from the camera (false)",
    },
    {
      name: "color",
      type: { type: "nested", schema: foxglove_Color },
      description: "Color of the text",
    },
    {
      name: "text",
      type: { type: "primitive", name: "string" },
      description: "Text",
    },
  ],
};

const foxglove_TrianglesMarker: FoxgloveMessageSchema = {
  type: "message",
  name: "TrianglesMarker",
  description: "A marker representing a set of triangles or a surface tiled by triangles",
  fields: [
    ...commonMarkerFields,
    {
      name: "pose",
      type: { type: "nested", schema: foxglove_Pose },
      description: "Origin of triangles relative to reference frame",
    },
    {
      name: "points",
      type: { type: "nested", schema: foxglove_Point3 },
      array: true,
      description:
        "Vertices to use for triangles, interpreted as a list of triples (0-1-2, 3-4-5, ...)",
    },
    {
      name: "color",
      type: { type: "nested", schema: foxglove_Color },
      description:
        "Solid color to use for the whole shape. One of `color` or `colors` must be provided.",
    },
    {
      name: "colors",
      type: { type: "nested", schema: foxglove_Color },
      array: true,
      description:
        "Per-vertex colors (if specified, must have the same length as `points`). One of `color` or `colors` should be provided.",
    },
    {
      name: "indices",
      type: { type: "primitive", name: "uint32" },
      array: true,
      description:
        "Indices into the `points` and `colors` attribute arrays, which can be used to avoid duplicating attribute data.\n\nIf omitted or empty, indexing will not be used. This default behavior is equivalent to specifying [0, 1, ..., N-1] for the indices (where N is the number of `points` provided).",
    },
  ],
};

const foxglove_ModelMarker: FoxgloveMessageSchema = {
  type: "message",
  name: "ModelMarker",
  description: "A marker representing a 3D model",
  fields: [
    ...commonMarkerFields,
    {
      name: "pose",
      type: { type: "nested", schema: foxglove_Pose },
      description: "Origin of model relative to reference frame",
    },
    {
      name: "scale",
      type: { type: "nested", schema: foxglove_Vector3 },
      description: "Scale factor to apply to the model along each axis",
    },
    {
      name: "color",
      type: { type: "nested", schema: foxglove_Color },
      description:
        "Solid color to use for the whole model. If `use_embedded_materials` is true, this color is blended on top of the embedded material color.",
    },
    {
      name: "use_embedded_materials",
      type: { type: "primitive", name: "boolean" },
      description: "Whether to use materials embedded in the model, or only the `color`",
    },
    {
      name: "url",
      type: { type: "primitive", name: "string" },
      description:
        "URL pointing to model file. Either `url` or `mime_type` and `data` should be provided.",
    },
    {
      name: "mime_type",
      type: { type: "primitive", name: "string" },
      description:
        "MIME type of embedded model (e.g. `model/gltf-binary`). Either `url` or `mime_type` and `data` should be provided.",
    },
    {
      name: "data",
      type: { type: "primitive", name: "bytes" },
      description: "Embedded model. Either `url` or `mime_type` and `data` should be provided.",
    },
  ],
};

const foxglove_Markers: FoxgloveMessageSchema = {
  type: "message",
  name: "Markers",
  description: "A list of any number or type of markers",
  fields: [
    {
      name: "deletions",
      type: { type: "nested", schema: foxglove_MarkerDeletion },
      array: true,
      description: "Marker deletion actions",
    },
    {
      name: "arrows",
      type: { type: "nested", schema: foxglove_ArrowMarker },
      array: true,
      description: "Arrow markers",
    },
    {
      name: "cubes",
      type: { type: "nested", schema: foxglove_CubeMarker },
      array: true,
      description: "Cube markers",
    },
    {
      name: "spheres",
      type: { type: "nested", schema: foxglove_SphereMarker },
      array: true,
      description: "Sphere markers",
    },
    {
      name: "cylinders",
      type: { type: "nested", schema: foxglove_CylinderMarker },
      array: true,
      description: "Cylinder markers",
    },
    {
      name: "lines",
      type: { type: "nested", schema: foxglove_LineMarker },
      array: true,
      description: "Line markers",
    },
    {
      name: "triangles",
      type: { type: "nested", schema: foxglove_TrianglesMarker },
      array: true,
      description: "Triangles markers",
    },
    {
      name: "texts",
      type: { type: "nested", schema: foxglove_TextMarker },
      array: true,
      description: "Text markers",
    },
    {
      name: "models",
      type: { type: "nested", schema: foxglove_ModelMarker },
      array: true,
      description: "Model markers",
    },
  ],
};

const foxglove_CameraCalibration: FoxgloveMessageSchema = {
  type: "message",
  name: "CameraCalibration",
  description: "Camera calibration parameters",
  fields: [
    {
      name: "timestamp",
      type: { type: "primitive", name: "time" },
      description: "Timestamp of calibration data",
    },
    {
      name: "width",
      type: { type: "primitive", name: "uint32" },
      description: "Image width",
    },
    {
      name: "height",
      type: { type: "primitive", name: "uint32" },
      description: "Image height",
    },
    {
      name: "distortion_model",
      type: { type: "primitive", name: "string" },
      description: "Name of distortion model",
    },
    {
      name: "D",
      type: { type: "primitive", name: "float64" },
      description: "Distortion parameters",
      array: true,
    },
    {
      name: "K",
      type: { type: "primitive", name: "float64" },
      array: 9,
      description: `Intrinsic camera matrix (3x3 row-major matrix)

A 3x3 row-major matrix for the raw (distorted) image.

Projects 3D points in the camera coordinate frame to 2D pixel coordinates using the focal lengths (fx, fy) and principal point (cx, cy).

\`\`\`
    [fx  0 cx]
K = [ 0 fy cy]
    [ 0  0  1]
\`\`\`
`,
    },
    {
      name: "R",
      type: { type: "primitive", name: "float64" },
      array: 9,
      description: `Rectification matrix (3x3 row-major matrix)

A rotation matrix aligning the camera coordinate system to the ideal stereo image plane so that epipolar lines in both stereo images are parallel.`,
    },
    {
      name: "P",
      type: { type: "primitive", name: "float64" },
      array: 12,
      description: `Projection/camera matrix (3x4 row-major matrix)

\`\`\`
    [fx'  0  cx' Tx]
P = [ 0  fy' cy' Ty]
    [ 0   0   1   0]
\`\`\`

By convention, this matrix specifies the intrinsic (camera) matrix of the processed (rectified) image. That is, the left 3x3 portion is the normal camera intrinsic matrix for the rectified image.

It projects 3D points in the camera coordinate frame to 2D pixel coordinates using the focal lengths (fx', fy') and principal point (cx', cy') - these may differ from the values in K.

For monocular cameras, Tx = Ty = 0. Normally, monocular cameras will also have R = the identity and P[1:3,1:3] = K.

For a stereo pair, the fourth column [Tx Ty 0]' is related to the position of the optical center of the second camera in the first camera's frame. We assume Tz = 0 so both cameras are in the same stereo image plane. The first camera always has Tx = Ty = 0. For the right (second) camera of a horizontal stereo pair, Ty = 0 and Tx = -fx' * B, where B is the baseline between the cameras.

Given a 3D point [X Y Z]', the projection (x, y) of the point onto the rectified image is given by:

\`\`\`
[u v w]' = P * [X Y Z 1]'
       x = u / w
       y = v / w
\`\`\`

This holds for both images of a stereo pair.
`,
    },
  ],
};

const foxglove_CompressedImage: FoxgloveMessageSchema = {
  type: "message",
  name: "CompressedImage",
  description: "A compressed image",
  fields: [
    {
      name: "timestamp",
      type: { type: "primitive", name: "time" },
      description: "Timestamp of image",
    },
    {
      name: "data",
      type: { type: "primitive", name: "bytes" },
      description: "Compressed image data",
    },
    {
      name: "format",
      type: { type: "primitive", name: "string" },
      description: "Image format",
    },
  ],
};

const foxglove_RawImage: FoxgloveMessageSchema = {
  type: "message",
  name: "RawImage",
  description: "A raw image",
  fields: [
    {
      name: "timestamp",
      type: { type: "primitive", name: "time" },
      description: "Timestamp of image",
    },
    {
      name: "width",
      type: { type: "primitive", name: "uint32" },
      description: "Image width",
    },
    {
      name: "height",
      type: { type: "primitive", name: "uint32" },
      description: "Image height",
    },
    {
      name: "encoding",
      type: { type: "primitive", name: "string" },
      description: "Encoding of the raw image data",
    },
    {
      name: "step",
      type: { type: "primitive", name: "uint32" },
      description: "Byte length of a single row",
    },
    {
      name: "data",
      type: { type: "primitive", name: "bytes" },
      description: "Raw image data",
    },
  ],
};

const foxglove_FrameTransform: FoxgloveMessageSchema = {
  type: "message",
  name: "FrameTransform",
  description: "A transform between two reference frames in 3D space",
  fields: [
    {
      name: "timestamp",
      type: { type: "primitive", name: "time" },
      description: "Timestamp of transform",
    },
    {
      name: "parent_frame_id",
      type: { type: "primitive", name: "string" },
      description: "Name of the parent frame",
    },
    {
      name: "child_frame_id",
      type: { type: "primitive", name: "string" },
      description: "Name of the child frame",
    },
    {
      name: "translation",
      type: { type: "nested", schema: foxglove_Vector3 },
      description: "Translation component of the transform",
    },
    {
      name: "rotation",
      type: { type: "nested", schema: foxglove_Quaternion },
      description: "Rotation component of the transform",
    },
  ],
};

const foxglove_PoseInFrame: FoxgloveMessageSchema = {
  type: "message",
  name: "PoseInFrame",
  description: "A timestamped pose for an object or reference frame in 3D space",
  fields: [
    {
      name: "timestamp",
      type: { type: "primitive", name: "time" },
      description: "Timestamp of pose",
    },
    {
      name: "frame_id",
      type: { type: "primitive", name: "string" },
      description: "Frame of reference for pose position and orientation",
    },
    {
      name: "pose",
      type: { type: "nested", schema: foxglove_Pose },
      description: "Pose in 3D space",
    },
  ],
};

const foxglove_PosesInFrame: FoxgloveMessageSchema = {
  type: "message",
  name: "PosesInFrame",
  description: "An array of timestamped poses for an object or reference frame in 3D space",
  fields: [
    {
      name: "timestamp",
      type: { type: "primitive", name: "time" },
      description: "Timestamp of pose",
    },
    {
      name: "frame_id",
      type: { type: "primitive", name: "string" },
      description: "Frame of reference for pose position and orientation",
    },
    {
      name: "poses",
      type: { type: "nested", schema: foxglove_Pose },
      description: "Poses in 3D space",
      array: true,
    },
  ],
};

const foxglove_GeoJSON: FoxgloveMessageSchema = {
  type: "message",
  name: "GeoJSON",
  description: "GeoJSON data for annotating maps",
  fields: [
    {
      name: "geojson",
      type: { type: "primitive", name: "string" },
      description: "GeoJSON data encoded as a UTF-8 string",
    },
  ],
};

const foxglove_NumericType: FoxgloveEnumSchema = {
  type: "enum",
  name: "NumericType",
  description: "Numeric type",
  protobufParentMessageName: "PackedElementField",
  protobufEnumName: "NumericType",
  values: [
    { name: "UNKNOWN", value: 0 },
    { name: "UINT8", value: 1 },
    { name: "INT8", value: 2 },
    { name: "UINT16", value: 3 },
    { name: "INT16", value: 4 },
    { name: "UINT32", value: 5 },
    { name: "INT32", value: 6 },
    { name: "FLOAT32", value: 7 },
    { name: "FLOAT64", value: 8 },
  ],
};

const foxglove_PackedElementField: FoxgloveMessageSchema = {
  type: "message",
  name: "PackedElementField",
  description: "A field present within each element in a byte array of packed elements.",
  fields: [
    {
      name: "name",
      type: { type: "primitive", name: "string" },
      description: "Name of the field",
    },
    {
      name: "offset",
      type: { type: "primitive", name: "uint32" },
      description: "Byte offset from start of data buffer",
    },
    {
      name: "type",
      type: { type: "enum", enum: foxglove_NumericType },
      description: "Type of data in the field. Integers are stored using little-endian byte order.",
    },
  ],
};

const foxglove_Grid: FoxgloveMessageSchema = {
  type: "message",
  name: "Grid",
  description: "A 2D grid of data",
  fields: [
    {
      name: "timestamp",
      type: { type: "primitive", name: "time" },
      description: "Timestamp of grid",
    },
    {
      name: "frame_id",
      type: { type: "primitive", name: "string" },
      description: "Frame of reference",
    },
    {
      name: "pose",
      type: { type: "nested", schema: foxglove_Pose },
      description:
        "Origin of grid's corner relative to frame of reference; grid is positioned in the x-y plane relative to this origin",
    },
    {
      name: "column_count",
      type: { type: "primitive", name: "uint32" },
      description: "Number of grid columns",
    },
    {
      name: "cell_size",
      type: { type: "nested", schema: foxglove_Vector2 },
      description: "Size of single grid cell along x and y axes, relative to `pose`",
    },
    {
      name: "row_stride",
      type: { type: "primitive", name: "uint32" },
      description: "Number of bytes between rows in `data`",
    },
    {
      name: "cell_stride",
      type: { type: "primitive", name: "uint32" },
      description: "Number of bytes between cells within a row in `data`",
    },
    {
      name: "fields",
      type: { type: "nested", schema: foxglove_PackedElementField },
      array: true,
      description: "Fields in `data`",
    },
    {
      name: "data",
      type: { type: "primitive", name: "bytes" },
      description: "Grid cell data, interpreted using `fields`, in row-major (y-major) order",
    },
  ],
};

const foxglove_CircleAnnotation: FoxgloveMessageSchema = {
  type: "message",
  name: "CircleAnnotation",
  description: "A circle annotation on a 2D image",
  fields: [
    {
      name: "timestamp",
      type: { type: "primitive", name: "time" },
      description: "Timestamp of circle",
    },
    {
      name: "position",
      type: { type: "nested", schema: foxglove_Point2 },
      description: "Center of the circle in 2D image coordinates",
    },
    {
      name: "diameter",
      type: { type: "primitive", name: "float64" },
      description: "Circle diameter",
    },
    {
      name: "thickness",
      type: { type: "primitive", name: "float64" },
      description: "Line thickness",
    },
    {
      name: "fill_color",
      type: { type: "nested", schema: foxglove_Color },
      description: "Fill color",
    },
    {
      name: "outline_color",
      type: { type: "nested", schema: foxglove_Color },
      description: "Outline color",
    },
  ],
};

const foxglove_PointsAnnotationType: FoxgloveEnumSchema = {
  type: "enum",
  name: "PointsAnnotationType",
  description: "Type of points annotation",
  protobufParentMessageName: "PointsAnnotation",
  protobufEnumName: "Type",
  values: [
    { name: "UNKNOWN", value: 0 },
    { name: "POINTS", value: 1 },
    { name: "LINE_LOOP", value: 2 },
    { name: "LINE_STRIP", value: 3 },
    { name: "LINE_LIST", value: 4 },
  ],
};

const foxglove_PointsAnnotation: FoxgloveMessageSchema = {
  type: "message",
  name: "PointsAnnotation",
  description: "An array of points on a 2D image",
  fields: [
    {
      name: "timestamp",
      type: { type: "primitive", name: "time" },
      description: "Timestamp of annotation",
    },
    {
      name: "type",
      type: { type: "enum", enum: foxglove_PointsAnnotationType },
      description: "Type of points annotation to draw",
    },
    {
      name: "points",
      type: { type: "nested", schema: foxglove_Point2 },
      description: "Points in 2D image coordinates",
      array: true,
    },
    {
      name: "outline_colors",
      type: { type: "nested", schema: foxglove_Color },
      description: "Outline colors",
      array: true,
    },
    {
      name: "fill_color",
      type: { type: "nested", schema: foxglove_Color },
      description: "Fill color",
    },
  ],
};

const foxglove_ImageAnnotations: FoxgloveMessageSchema = {
  type: "message",
  name: "ImageAnnotations",
  description: "Array of annotations for a 2D image",
  fields: [
    {
      name: "circles",
      type: { type: "nested", schema: foxglove_CircleAnnotation },
      description: "Circle annotations",
      array: true,
    },
    {
      name: "points",
      type: { type: "nested", schema: foxglove_PointsAnnotation },
      description: "Points annotations",
      array: true,
    },
  ],
};

const foxglove_PositionCovarianceType: FoxgloveEnumSchema = {
  type: "enum",
  name: "PositionCovarianceType",
  description: "Type of position covariance",
  protobufParentMessageName: "LocationFix",
  protobufEnumName: "PositionCovarianceType",
  values: [
    { name: "UNKNOWN", value: 0 },
    { name: "APPROXIMATED", value: 1 },
    { name: "DIAGONAL_KNOWN", value: 2 },
    { name: "KNOWN", value: 3 },
  ],
};

const foxglove_LocationFix: FoxgloveMessageSchema = {
  type: "message",
  name: "LocationFix",
  description: "A navigation satellite fix for any Global Navigation Satellite System",
  fields: [
    {
      name: "latitude",
      type: { type: "primitive", name: "float64" },
      description: "Latitude in degrees",
    },
    {
      name: "longitude",
      type: { type: "primitive", name: "float64" },
      description: "Longitude in degrees",
    },
    {
      name: "altitude",
      type: { type: "primitive", name: "float64" },
      description: "Altitude in meters",
    },
    {
      name: "position_covariance",
      type: { type: "primitive", name: "float64" },
      description:
        "Position covariance (m^2) defined relative to a tangential plane through the reported position. The components are East, North, and Up (ENU), in row-major order.",
      array: 9,
    },
    {
      name: "position_covariance_type",
      type: { type: "enum", enum: foxglove_PositionCovarianceType },
      description:
        "If `position_covariance` is available, `position_covariance_type` must be set to indicate the type of covariance.",
    },
  ],
};

const foxglove_LogLevel: FoxgloveEnumSchema = {
  type: "enum",
  name: "LogLevel",
  description: "Log level",
  protobufParentMessageName: "Log",
  protobufEnumName: "Level",
  values: [
    { name: "UNKNOWN", value: 0 },
    { name: "DEBUG", value: 1 },
    { name: "INFO", value: 2 },
    { name: "WARNING", value: 3 },
    { name: "ERROR", value: 4 },
    { name: "FATAL", value: 5 },
  ],
};

const foxglove_Log: FoxgloveMessageSchema = {
  type: "message",
  name: "Log",
  description: "A log message",
  fields: [
    {
      name: "timestamp",
      type: { type: "primitive", name: "time" },
      description: "Timestamp of log message",
    },
    {
      name: "level",
      type: { type: "enum", enum: foxglove_LogLevel },
      description: "Log level",
    },
    {
      name: "message",
      type: { type: "primitive", name: "string" },
      description: "Log message",
    },
    {
      name: "name",
      type: { type: "primitive", name: "string" },
      description: "Process or node name",
    },
    {
      name: "file",
      type: { type: "primitive", name: "string" },
      description: "Filename",
    },
    {
      name: "line",
      type: { type: "primitive", name: "uint32" },
      description: "Line number in the file",
    },
  ],
};

const foxglove_PointCloud: FoxgloveMessageSchema = {
  type: "message",
  name: "PointCloud",
  description:
    "A collection of N-dimensional points, which may contain additional fields with information like normals, intensity, etc.",
  fields: [
    {
      name: "timestamp",
      type: { type: "primitive", name: "time" },
      description: "Timestamp of point cloud",
    },
    {
      name: "frame_id",
      type: { type: "primitive", name: "string" },
      description: "Frame of reference",
    },
    {
      name: "pose",
      type: { type: "nested", schema: foxglove_Pose },
      description: "The origin of the point cloud relative to the frame of reference",
    },
    {
      name: "point_stride",
      type: { type: "primitive", name: "uint32" },
      description: "Number of bytes between points in the `data`",
    },
    {
      name: "fields",
      type: { type: "nested", schema: foxglove_PackedElementField },
      array: true,
      description: "Fields in the `data`",
    },
    {
      name: "data",
      type: { type: "primitive", name: "bytes" },
      description: "Point data, interpreted using `fields`",
    },
  ],
};

const foxglove_LaserScan: FoxgloveMessageSchema = {
  type: "message",
  name: "LaserScan",
  description: "A single scan from a planar laser range-finder",
  fields: [
    {
      name: "timestamp",
      type: { type: "primitive", name: "time" },
      description: "Timestamp of scan",
    },
    {
      name: "frame_id",
      type: { type: "primitive", name: "string" },
      description: "Frame of reference",
    },
    {
      name: "pose",
      type: { type: "nested", schema: foxglove_Pose },
      description:
        "Origin of scan relative to frame of reference; points are positioned in the x-y plane relative to this origin; angles are interpreted as counterclockwise rotations around the z axis with 0 rad being in the +x direction",
    },
    {
      name: "start_angle",
      type: { type: "primitive", name: "float64" },
      description: "Bearing of first point, in radians",
    },
    {
      name: "end_angle",
      type: { type: "primitive", name: "float64" },
      description: "Bearing of last point, in radians",
    },
    {
      name: "ranges",
      type: { type: "primitive", name: "float64" },
      description:
        "Distance of detections from origin; assumed to be at equally-spaced angles between `start_angle` and `end_angle`",
      array: true,
    },
    {
      name: "intensities",
      type: { type: "primitive", name: "float64" },
      description: "Intensity of detections",
      array: true,
    },
  ],
};

export const foxgloveMessageSchemas = {
  ArrowMarker: foxglove_ArrowMarker,
  CameraCalibration: foxglove_CameraCalibration,
  CircleAnnotation: foxglove_CircleAnnotation,
  Color: foxglove_Color,
  CompressedImage: foxglove_CompressedImage,
  CubeMarker: foxglove_CubeMarker,
  CylinderMarker: foxglove_CylinderMarker,
  PackedElementField: foxglove_PackedElementField,
  FrameTransform: foxglove_FrameTransform,
  GeoJSON: foxglove_GeoJSON,
  Grid: foxglove_Grid,
  ImageAnnotations: foxglove_ImageAnnotations,
  KeyValuePair: foxglove_KeyVauePair,
  LaserScan: foxglove_LaserScan,
  LineMarker: foxglove_LineMarker,
  LocationFix: foxglove_LocationFix,
  Log: foxglove_Log,
  MarkerDeletion: foxglove_MarkerDeletion,
  Markers: foxglove_Markers,
  ModelMarker: foxglove_ModelMarker,
  Point2: foxglove_Point2,
  Point3: foxglove_Point3,
  PointCloud: foxglove_PointCloud,
  PointsAnnotation: foxglove_PointsAnnotation,
  Pose: foxglove_Pose,
  PoseInFrame: foxglove_PoseInFrame,
  PosesInFrame: foxglove_PosesInFrame,
  Quaternion: foxglove_Quaternion,
  RawImage: foxglove_RawImage,
<<<<<<< HEAD
  SphereMarker: foxglove_SphereMarker,
  TextMarker: foxglove_TextMarker,
  Transform: foxglove_Transform,
  TrianglesMarker: foxglove_TrianglesMarker,
=======
>>>>>>> bbf6b84b
  Vector2: foxglove_Vector2,
  Vector3: foxglove_Vector3,
};

export const foxgloveEnumSchemas = {
  LineType: foxglove_LineType,
  LogLevel: foxglove_LogLevel,
  MarkerDeletionType: foxglove_MarkerDeletionType,
  NumericType: foxglove_NumericType,
  PointsAnnotationType: foxglove_PointsAnnotationType,
  PositionCovarianceType: foxglove_PositionCovarianceType,
};<|MERGE_RESOLUTION|>--- conflicted
+++ resolved
@@ -1320,13 +1320,9 @@
   PosesInFrame: foxglove_PosesInFrame,
   Quaternion: foxglove_Quaternion,
   RawImage: foxglove_RawImage,
-<<<<<<< HEAD
   SphereMarker: foxglove_SphereMarker,
   TextMarker: foxglove_TextMarker,
-  Transform: foxglove_Transform,
   TrianglesMarker: foxglove_TrianglesMarker,
-=======
->>>>>>> bbf6b84b
   Vector2: foxglove_Vector2,
   Vector3: foxglove_Vector3,
 };

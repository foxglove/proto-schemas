use crate::{Channel, ChannelBuilder, FoxgloveError, PartialMetadata, Schema};
use bytes::BufMut;
<<<<<<< HEAD
use schemars::JsonSchema;
=======
use schemars::{gen::SchemaSettings, JsonSchema};
>>>>>>> a4d36ae7
use serde::Serialize;
use std::sync::Arc;

const STACK_BUFFER_SIZE: usize = 128 * 1024;

/// A trait representing a message that can be logged to a [`Channel`].
///
/// Implementing this trait for your type `T` enables the use of [`TypedChannel<T>`],
/// which offers a type-checked `log` method.
pub trait Encode {
    /// The error type returned by methods in this trait.
    type Error: std::error::Error;

    /// Returns the schema for your data.
    ///
    /// You may return `None` for rare situations where the schema is not known. Note that
    /// downstream consumers of the recording may not be able to interpret your data as a result.
    fn get_schema() -> Option<Schema>;

    /// Returns the message encoding for your data.
    ///
    /// Typically one of "protobuf" or "json".
    fn get_message_encoding() -> String;

    /// Encodes message data to the provided buffer.
    fn encode(&self, buf: &mut impl BufMut) -> Result<(), Self::Error>;

    /// Optional. Returns an estimated encoded length for the message data.
    ///
    /// Used as a hint when allocating the buffer for [`Encode::encode`].
    fn encoded_len(&self) -> Option<usize> {
        None
    }
}

/// Automatically implements [`Encode`] for any type that implements [`Serialize`] and
/// [`JsonSchema`](https://docs.rs/schemars/latest/schemars/trait.JsonSchema.html). See the
/// JsonSchema Trait and SchemaGenerator from the [schemars
/// crate](https://docs.rs/schemars/latest/schemars/) for more information.
/// Definitions are inlined since Foxglove does not support external references.
impl<T: Serialize + JsonSchema> Encode for T {
    type Error = serde_json::Error;

    fn get_schema() -> Option<Schema> {
<<<<<<< HEAD
        Some(Schema::json_schema::<T>())
=======
        let settings = SchemaSettings::draft07().with(|option| {
            option.inline_subschemas = true;
        });
        let generator = settings.into_generator();
        let json_schema = generator.into_root_schema_for::<T>();

        Some(Schema::new(
            std::any::type_name::<T>().to_string(),
            "jsonschema".to_string(),
            Cow::Owned(serde_json::to_vec(&json_schema).expect("Failed to serialize schema")),
        ))
>>>>>>> a4d36ae7
    }

    fn get_message_encoding() -> String {
        "json".to_string()
    }

    fn encode(&self, buf: &mut impl BufMut) -> Result<(), Self::Error> {
        serde_json::to_writer(buf.writer(), self)
    }
}

/// A typed [`Channel`] for messages that implement [`Encode`].
///
/// Channels are immutable, returned as `Arc<Channel>` and can be shared between threads.
pub struct TypedChannel<T: Encode> {
    inner: Arc<Channel>,
    _phantom: std::marker::PhantomData<T>,
}

impl<T: Encode> TypedChannel<T> {
    /// Returns the topic name of the channel.
    pub fn topic(&self) -> &str {
        &self.inner.topic
    }
}

impl<T: Encode> TypedChannel<T> {
    /// Constructs a new typed channel with default settings.
    ///
    /// If you want to override the channel configuration, use [`ChannelBuilder::build_typed`].
    pub fn new(topic: impl Into<String>) -> Result<Self, FoxgloveError> {
        ChannelBuilder::new(topic).build_typed()
    }

    pub(crate) fn from_channel(channel: Arc<Channel>) -> Self {
        Self {
            inner: channel,
            _phantom: std::marker::PhantomData,
        }
    }

    /// Encodes the message and logs it on the channel.
    pub fn log(&self, msg: &T) {
        self.log_with_meta(msg, PartialMetadata::default());
    }

    /// Encodes the message and logs it on the channel with additional metadata.
    pub fn log_with_meta(&self, msg: &T, metadata: PartialMetadata) {
        // Try to avoid heap allocation by using a stack buffer.
        let mut stack_buf = [0u8; STACK_BUFFER_SIZE];
        let mut cursor = &mut stack_buf[..];

        match msg.encode(&mut cursor) {
            Ok(()) => {
                // Compute the written amount of bytes
                let written = cursor.as_ptr() as usize - stack_buf.as_ptr() as usize;
                self.inner.log_with_meta(&stack_buf[..written], metadata);
            }
            Err(_) => {
                // Likely the stack buffer was too small, so fall back to a heap buffer.
                let mut size = msg.encoded_len().unwrap_or(STACK_BUFFER_SIZE * 2);
                if size <= STACK_BUFFER_SIZE {
                    // The estimate in `encoded_len` was too small, fall back to stack buffer size * 2
                    size = STACK_BUFFER_SIZE * 2;
                }
                let mut buf = Vec::with_capacity(size);
                if let Err(err) = msg.encode(&mut buf) {
                    tracing::error!("failed to encode message: {:?}", err);
                }
                self.inner.log_with_meta(&buf, metadata);
            }
        }
    }
}

/// Registers a static [`TypedChannel`] for the provided topic and message type.
///
/// This macro is a wrapper around [`LazyLock<TypedChannel<T>>`](std::sync::LazyLock),
/// which initializes the channel lazily upon first use. If the initialization fails (e.g., due to
/// [`FoxgloveError::DuplicateChannel`]), the program will panic.
///
/// If you don't require a static variable, you can just use [`TypedChannel::new()`] directly.
///
/// The channel is created with the provided visibility and identifier, and the topic and message type.
///
/// # Example
/// ```
/// use foxglove::static_typed_channel;
/// use foxglove::schemas::{FrameTransform, SceneUpdate};
///
/// // A locally-scoped typed channel.
/// static_typed_channel!(TF, "/tf", FrameTransform);
///
/// // A pub(crate)-scoped typed channel.
/// static_typed_channel!(pub(crate) BOXES, "/boxes", SceneUpdate);
///
/// // Usage (you would populate the structs, rather than using `default()`).
/// TF.log(&FrameTransform::default());
/// BOXES.log(&SceneUpdate::default());
/// ```
#[macro_export]
macro_rules! static_typed_channel {
    ($vis:vis $ident: ident, $topic: literal, $ty: ty) => {
        $vis static $ident: std::sync::LazyLock<$crate::TypedChannel<$ty>> =
            std::sync::LazyLock::new(|| match $crate::TypedChannel::new($topic) {
                Ok(channel) => channel,
                Err(e) => {
                    panic!("Failed to create channel for {}: {:?}", $topic, e);
                }
            });
    };
}

#[cfg(test)]
mod test {
    use super::*;
    use crate::channel_builder::ChannelBuilder;
    use crate::testutil::GlobalContextTest;
    use crate::Schema;
    use prost::bytes::BufMut;
    use serde::Serialize;
    use serde_json::{json, Value};
    use tracing_test::traced_test;

    #[derive(Debug, Serialize)]
    struct TestMessage {
        msg: String,
        count: u32,
    }

    impl Encode for TestMessage {
        type Error = serde_json::Error;

        fn get_schema() -> Option<Schema> {
            Some(Schema::new(
                "TextMessage",
                "jsonschema",
                br#"{
                    "type": "object",
                    "properties": {
                        "msg": {"type": "string"},
                        "count": {"type": "number"},
                    },
                }"#,
            ))
        }

        fn get_message_encoding() -> String {
            "json".to_string()
        }

        fn encode(&self, buf: &mut impl BufMut) -> Result<(), Self::Error> {
            serde_json::to_writer(buf.writer(), self)
        }
    }

    #[traced_test]
    #[test]
    fn test_json_typed_channel() {
        let _cleanup = GlobalContextTest::new();
        let channel = ChannelBuilder::new("topic2")
            .build_typed::<TestMessage>()
            .expect("failed to build channel");

        let message = TestMessage {
            msg: "Hello, world!".to_string(),
            count: 42,
        };

        channel.log(&message);
        assert!(!logs_contain("error logging message"));
    }

    #[test]
    fn test_derived_schema_inlines_enums() {
        #[derive(Serialize, JsonSchema)]
        #[allow(dead_code)]
        enum Foo {
            A,
        }

        #[derive(Serialize, JsonSchema)]
        struct Bar {
            foo: Foo,
        }

        let schema = Bar::get_schema();
        assert!(schema.is_some());

        let schema = schema.unwrap();
        assert_eq!(schema.encoding, "jsonschema");

        let json: Value = serde_json::from_slice(&schema.data).expect("failed to parse schema");
        assert_eq!(json["properties"]["foo"]["enum"], json!(["A"]));
    }
}<|MERGE_RESOLUTION|>--- conflicted
+++ resolved
@@ -1,12 +1,8 @@
 use crate::{Channel, ChannelBuilder, FoxgloveError, PartialMetadata, Schema};
 use bytes::BufMut;
-<<<<<<< HEAD
-use schemars::JsonSchema;
-=======
 use schemars::{gen::SchemaSettings, JsonSchema};
->>>>>>> a4d36ae7
 use serde::Serialize;
-use std::sync::Arc;
+use std::{borrow::Cow, sync::Arc};
 
 const STACK_BUFFER_SIZE: usize = 128 * 1024;
 
@@ -49,9 +45,6 @@
     type Error = serde_json::Error;
 
     fn get_schema() -> Option<Schema> {
-<<<<<<< HEAD
-        Some(Schema::json_schema::<T>())
-=======
         let settings = SchemaSettings::draft07().with(|option| {
             option.inline_subschemas = true;
         });
@@ -63,7 +56,6 @@
             "jsonschema".to_string(),
             Cow::Owned(serde_json::to_vec(&json_schema).expect("Failed to serialize schema")),
         ))
->>>>>>> a4d36ae7
     }
 
     fn get_message_encoding() -> String {

--- conflicted
+++ resolved
@@ -236,7 +236,6 @@
         }
     }
 
-<<<<<<< HEAD
     /// Send the message on the data plane, dropping up to retries older messages to make room, if necessary.
     fn send_data_lossy(&self, message: Message, retries: usize) -> SendLossyResult {
         send_lossy(
@@ -266,8 +265,6 @@
         self.send_data_lossy(message, MAX_SEND_RETRIES);
     }
 
-=======
->>>>>>> f681bb55
     fn handle_binary_message(&self, message: Message) {
         if message.is_empty() {
             tracing::debug!("Received empty binary message from {}", self.addr);

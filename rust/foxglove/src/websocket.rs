//! Websocket functionality

use crate::channel::ChannelId;
use crate::cow_vec::CowVec;
pub use crate::websocket::protocol::client::ClientChannelId;
use crate::websocket::protocol::client::{
    ClientChannel, ClientMessage, Subscription, SubscriptionId,
};
pub use crate::websocket::protocol::server::{
    Capability, Parameter, ParameterType, ParameterValue, Status, StatusLevel,
};
use crate::{get_runtime_handle, Channel, FoxgloveError, LogSink, Metadata};
use bimap::BiHashMap;
use bytes::{BufMut, BytesMut};
use flume::TrySendError;
use futures_util::{stream::SplitSink, SinkExt, StreamExt};
use std::collections::hash_map::Entry;
use std::collections::HashSet;
use std::sync::atomic::Ordering::{AcqRel, Acquire, Relaxed};
use std::sync::atomic::{AtomicBool, AtomicU32};
use std::sync::Weak;
use std::time::{SystemTime, UNIX_EPOCH};
use std::{collections::HashMap, net::SocketAddr, sync::Arc};
use thiserror::Error;
use tokio::runtime::Handle;
use tokio::{
    net::{TcpListener, TcpStream},
    sync::Mutex,
};
use tokio_tungstenite::{
    tungstenite::{self, handshake::server, http::HeaderValue, Message},
    WebSocketStream,
};
use tokio_util::sync::CancellationToken;

mod protocol;
#[cfg(test)]
mod tests;
#[cfg(all(test, feature = "unstable"))]
mod unstable_tests;

/// Identifies a client connection. Unique for the duration of the server's lifetime.
#[derive(Clone, Copy, PartialEq, Eq, Hash, Debug)]
pub struct ClientId(u32);

/// A connected client session with the websocket server.
#[derive(Debug)]
pub struct Client<'a>(&'a ConnectedClient);

impl Client<'_> {
    /// Returns the client ID.
    pub fn id(&self) -> ClientId {
        self.0.id
    }
}

/// Information about a client channel.
#[derive(Debug)]
pub struct ClientChannelView<'a> {
    id: ClientChannelId,
    topic: &'a str,
}

impl ClientChannelView<'_> {
    /// Returns the client channel ID.
    pub fn id(&self) -> ClientChannelId {
        self.id
    }

    /// Returns the topic of the client channel.
    pub fn topic(&self) -> &str {
        self.topic
    }
}

/// Information about a channel.
#[derive(Debug)]
pub struct ChannelView<'a> {
    id: ChannelId,
    topic: &'a str,
}

impl ChannelView<'_> {
    /// Returns the channel ID.
    pub fn id(&self) -> ChannelId {
        self.id
    }

    /// Returns the topic of the channel.
    pub fn topic(&self) -> &str {
        self.topic
    }
}

pub(crate) const SUBPROTOCOL: &str = "foxglove.sdk.v1";
const MAX_SEND_RETRIES: usize = 10;

type WebsocketSender = SplitSink<WebSocketStream<TcpStream>, Message>;

// Queue up to 1024 messages per connected client before dropping messages
const DEFAULT_MESSAGE_BACKLOG_SIZE: usize = 1024;
const DEFAULT_CONTROL_PLANE_BACKLOG_SIZE: usize = 64;

#[derive(Error, Debug)]
enum WSError {
    #[error("client handshake failed")]
    HandshakeError,
}

#[derive(Default)]
pub(crate) struct ServerOptions {
    pub session_id: Option<String>,
    pub name: Option<String>,
    pub message_backlog_size: Option<usize>,
    pub listener: Option<Arc<dyn ServerListener>>,
    pub capabilities: Option<HashSet<Capability>>,
    pub supported_encodings: Option<HashSet<String>>,
    pub runtime: Option<Handle>,
}

impl std::fmt::Debug for ServerOptions {
    fn fmt(&self, f: &mut std::fmt::Formatter<'_>) -> std::fmt::Result {
        f.debug_struct("ServerOptions")
            .field("session_id", &self.session_id)
            .field("name", &self.name)
            .field("message_backlog_size", &self.message_backlog_size)
            .finish()
    }
}

/// A websocket server that implements the Foxglove WebSocket Protocol
pub(crate) struct Server {
    /// A weak reference to the Arc holding the server.
    /// This is used to get a reference to the outer `Arc<Server>` from Server methods.
    /// See the arc() method and its callers. We need the Arc so we can use it in async futures
    /// which need to prove to the compiler that the server will outlive the future.
    /// It's analogous to the mixin shared_from_this in C++.
    weak_self: Weak<Self>,
    started: AtomicBool,
    message_backlog_size: u32,
    runtime: Handle,
    /// May be provided by the caller
    session_id: parking_lot::RwLock<String>,
    name: String,
    clients: CowVec<Arc<ConnectedClient>>,
    channels: parking_lot::RwLock<HashMap<ChannelId, Arc<Channel>>>,
    /// Callbacks for handling client messages, etc.
    listener: Option<Arc<dyn ServerListener>>,
    /// Capabilities advertised to clients
    capabilities: HashSet<Capability>,
    /// Encodings server can accept from clients. Ignored unless the "clientPublish" capability is set.
    supported_encodings: HashSet<String>,
    /// Token for cancelling all tasks
    cancellation_token: CancellationToken,
}

/// Provides a mechanism for registering callbacks for
/// handling client message events.
pub trait ServerListener: Send + Sync {
    /// Callback invoked when a client message is received.
    fn on_message_data(
        &self,
        _client: Client,
        _client_channel: ClientChannelView,
        _payload: &[u8],
    ) {
    }
    /// Callback invoked when a client subscribes to a channel.
    /// Only invoked if the channel is associated with the server and isn't already subscribed to by the client.
    fn on_subscribe(&self, _client: Client, _channel: ChannelView) {}
    /// Callback invoked when a client unsubscribes from a channel.
    /// Only invoked for channels that had an active subscription from the client.
    fn on_unsubscribe(&self, _client: Client, _channel: ChannelView) {}
    /// Callback invoked when a client advertises a client channel. Requires the "clientPublish" capability.
    fn on_client_advertise(&self, _client: Client, _channel: ClientChannelView) {}
    /// Callback invoked when a client unadvertises a client channel. Requires the "clientPublish" capability.
    fn on_client_unadvertise(&self, _client: Client, _channel: ClientChannelView) {}
    /// Callback invoked when a client requests parameters. Requires the "parameters" capability.
    fn on_get_parameters(
        &self,
        _client: Client,
        _param_names: Vec<String>,
        _request_id: Option<&str>,
    ) -> Vec<Parameter> {
        Vec::new()
    }
    /// Callback invoked when a client sets parameters. Requires the "parameters" capability.
    fn on_set_parameters(
        &self,
        _client: Client,
        _parameters: Vec<Parameter>,
        _request_id: Option<&str>,
    ) -> Vec<Parameter> {
        Vec::new()
    }
    /// Callback invoked when a client subscribes to parameters. Requires the "parameters" capability.
    fn on_parameters_subscribe(&self, _client: Client, _param_names: Vec<String>) {}
    /// Callback invoked when a client unsubscribes from parameters. Requires the "parameters" capability.
    fn on_parameters_unsubscribe(&self, _client: Client, _param_names: Vec<String>) {}
}

/// A connected client session with the websocket server.
struct ConnectedClient {
    id: ClientId,
    addr: SocketAddr,
    /// Write side of a WS stream
    sender: Mutex<WebsocketSender>,
    data_plane_tx: flume::Sender<Message>,
    data_plane_rx: flume::Receiver<Message>,
    control_plane_tx: flume::Sender<Message>,
    control_plane_rx: flume::Receiver<Message>,
    /// Subscriptions from this client
    subscriptions: parking_lot::Mutex<BiHashMap<ChannelId, SubscriptionId>>,
    /// Channels advertised by this client
    advertised_channels: parking_lot::Mutex<HashMap<ClientChannelId, Arc<ClientChannel>>>,
    /// Parameters subscribed to by this client
    parameter_subscriptions: parking_lot::Mutex<HashSet<String>>,
    /// Optional callback handler for a server implementation
    server_listener: Option<Arc<dyn ServerListener>>,
    server: Weak<Server>,
}

impl ConnectedClient {
    /// Handle a text or binary message sent from the client.
    ///
    /// Standard protocol messages (such as Close) should be handled upstream.
    fn handle_message(&self, message: Message) {
        let parse_result = match message {
            Message::Text(bytes) => ClientMessage::parse_json(bytes.as_str()),
            Message::Binary(bytes) => match ClientMessage::parse_binary(bytes) {
                Err(e) => Err(e),
                Ok(Some(msg)) => Ok(msg),
                Ok(None) => {
                    tracing::debug!("Received empty binary message from {}", self.addr);
                    return;
                }
            },
            _ => {
                tracing::debug!("Unhandled websocket message: {message:?}");
                return;
            }
        };
        let msg = match parse_result {
            Ok(msg) => msg,
            Err(err) => {
                tracing::error!("Invalid message from {}: {err}", self.addr);
                self.send_error(format!("Invalid message: {err}"));
                return;
            }
        };
        let Some(server) = self.server.upgrade() else {
            return;
        };
<<<<<<< HEAD

        match serde_json::from_str::<ClientMessage>(message) {
            Ok(ClientMessage::Subscribe { subscriptions }) => {
                self.on_subscribe(server, subscriptions);
            }
            Ok(ClientMessage::Unsubscribe { subscription_ids }) => {
                self.on_unsubscribe(server, subscription_ids);
            }
            Ok(ClientMessage::Advertise { channels }) => {
                self.on_advertise(server, channels);
            }
            Ok(ClientMessage::Unadvertise { channel_ids }) => {
                self.on_unadvertise(channel_ids);
            }
            Ok(ClientMessage::GetParameters {
                parameter_names,
                request_id,
            }) => {
                self.on_get_parameters(parameter_names, request_id);
            }
            Ok(ClientMessage::SetParameters {
                parameters,
                request_id,
            }) => {
                self.on_set_parameters(server, parameters, request_id);
            }
            Ok(ClientMessage::SubscribeParameterUpdates { parameter_names }) => {
                self.on_parameters_subscribe(server, parameter_names);
            }
            Ok(ClientMessage::UnsubscribeParameterUpdates { parameter_names }) => {
                self.on_parameters_unsubscribe(server, parameter_names);
            }
=======
        match msg {
            ClientMessage::Subscribe(msg) => self.on_subscribe(server, msg.subscriptions),
            ClientMessage::Unsubscribe(msg) => self.on_unsubscribe(server, msg.subscription_ids),
            ClientMessage::Advertise(msg) => self.on_advertise(server, msg.channels),
            ClientMessage::Unadvertise(msg) => self.on_unadvertise(msg.channel_ids),
            ClientMessage::MessageData(msg) => self.on_message_data(msg),
>>>>>>> 04f6f8a2
            _ => {
                tracing::error!("Unsupported message from {}: {}", self.addr, msg.op());
                self.send_error(format!("Unsupported message: {}", msg.op()));
            }
        }
    }

    /// Send the message on the data plane, dropping up to retries older messages to make room, if necessary.
    fn send_data_lossy(&self, message: Message, retries: usize) -> SendLossyResult {
        send_lossy(
            &self.addr,
            &self.data_plane_tx,
            &self.data_plane_rx,
            message,
            retries,
        )
    }

    /// Send the message on the control plane, disconnecting the client if the channel is full.
    fn send_control_msg(&self, message: Message) -> bool {
        if let Err(TrySendError::Full(_)) = self.control_plane_tx.try_send(message) {
            // TODO disconnect the slow client FG-10441
            tracing::error!(
                "Client control plane is full for {}, dropping message",
                self.addr
            );
            return false;
        }
        true
    }

    fn on_message_data(&self, message: protocol::client::ClientMessageData) {
        let channel_id = message.channel_id;
        let payload = message.payload;
        let client_channel = {
            let advertised_channels = self.advertised_channels.lock();
            let Some(channel) = advertised_channels.get(&channel_id) else {
                tracing::error!("Received message for unknown channel: {}", channel_id);
                self.send_error(format!("Unknown channel ID: {}", channel_id));
                // Do not forward to server listener
                return;
            };
            channel.clone()
        };
        // Call the handler after releasing the advertised_channels lock
        if let Some(handler) = self.server_listener.as_ref() {
            handler.on_message_data(
                Client(self),
                ClientChannelView {
                    id: client_channel.id,
                    topic: &client_channel.topic,
                },
                &payload,
            );
        }
    }

    fn on_unadvertise(&self, mut channel_ids: Vec<ClientChannelId>) {
        let mut client_channels = Vec::with_capacity(channel_ids.len());
        // Using a limited scope and iterating twice to avoid holding the lock on advertised_channels while calling on_client_unadvertise
        {
            let mut advertised_channels = self.advertised_channels.lock();
            let mut i = 0;
            while i < channel_ids.len() {
                let id = channel_ids[i];
                let Some(channel) = advertised_channels.remove(&id) else {
                    // Remove the channel ID from the list so we don't invoke the on_client_unadvertise callback
                    channel_ids.swap_remove(i);
                    self.send_warning(format!(
                        "Client is not advertising channel: {}; ignoring unadvertisement",
                        id
                    ));
                    continue;
                };
                client_channels.push(channel.clone());
                i += 1;
            }
        }
        // Call the handler after releasing the advertised_channels lock
        if let Some(handler) = self.server_listener.as_ref() {
            for (id, client_channel) in channel_ids.iter().cloned().zip(client_channels) {
                handler.on_client_unadvertise(
                    Client(self),
                    ClientChannelView {
                        id,
                        topic: &client_channel.topic,
                    },
                );
            }
        }
    }

    fn on_advertise(&self, server: Arc<Server>, channels: Vec<ClientChannel>) {
        if !server.capabilities.contains(&Capability::ClientPublish) {
            self.send_error("Server does not support clientPublish capability".to_string());
            return;
        }

        for channel in channels {
            // Using a limited scope here to avoid holding the lock on advertised_channels while calling on_client_advertise
            let client_channel = {
                match self.advertised_channels.lock().entry(channel.id) {
                    Entry::Occupied(_) => {
                        self.send_warning(format!(
                            "Client is already advertising channel: {}; ignoring advertisement",
                            channel.id
                        ));
                        continue;
                    }
                    Entry::Vacant(entry) => {
                        let client_channel = Arc::new(channel);
                        entry.insert(client_channel.clone());
                        client_channel
                    }
                }
            };

            // Call the handler after releasing the advertised_channels lock
            if let Some(handler) = self.server_listener.as_ref() {
                handler.on_client_advertise(
                    Client(self),
                    ClientChannelView {
                        id: client_channel.id,
                        topic: &client_channel.topic,
                    },
                );
            }
        }
    }

    fn on_unsubscribe(&self, server: Arc<Server>, subscription_ids: Vec<SubscriptionId>) {
        let mut unsubscribed_channel_ids = Vec::with_capacity(subscription_ids.len());
        // First gather the unsubscribed channel ids while holding the subscriptions lock
        {
            let mut subscriptions = self.subscriptions.lock();
            for subscription_id in subscription_ids {
                if let Some((channel_id, _)) = subscriptions.remove_by_right(&subscription_id) {
                    unsubscribed_channel_ids.push(channel_id);
                }
            }
        }

        // If we don't have a ServerListener, we're done.
        let Some(handler) = self.server_listener.as_ref() else {
            return;
        };

        // Then gather the actual channel references while holding the channels lock
        let mut unsubscribed_channels = Vec::with_capacity(unsubscribed_channel_ids.len());
        {
            let channels = server.channels.read();
            for channel_id in unsubscribed_channel_ids {
                if let Some(channel) = channels.get(&channel_id) {
                    unsubscribed_channels.push(channel.clone());
                }
            }
        }

        // Finally call the handler for each channel
        for channel in unsubscribed_channels {
            handler.on_unsubscribe(
                Client(self),
                ChannelView {
                    id: channel.id,
                    topic: &channel.topic,
                },
            );
        }
    }

    fn on_subscribe(&self, server: Arc<Server>, mut subscriptions: Vec<Subscription>) {
        // First prune out any subscriptions for channels not in the channel map,
        // limiting how long we need to hold the lock.
        let mut subscribed_channels = Vec::with_capacity(subscriptions.len());
        {
            let channels = server.channels.read();
            let mut i = 0;
            while i < subscriptions.len() {
                let subscription = &subscriptions[i];
                let Some(channel) = channels.get(&subscription.channel_id) else {
                    tracing::error!(
                        "Client {} attempted to subscribe to unknown channel: {}",
                        self.addr,
                        subscription.channel_id
                    );
                    self.send_error(format!("Unknown channel ID: {}", subscription.channel_id));
                    // Remove the subscription from the list so we don't invoke the on_subscribe callback for it
                    subscriptions.swap_remove(i);
                    continue;
                };
                subscribed_channels.push(channel.clone());
                i += 1
            }
        }

        for (subscription, channel) in subscriptions.into_iter().zip(subscribed_channels) {
            // Using a limited scope here to avoid holding the lock on subscriptions while calling on_subscribe
            {
                let mut subscriptions = self.subscriptions.lock();
                if subscriptions
                    .insert_no_overwrite(subscription.channel_id, subscription.id)
                    .is_err()
                {
                    if subscriptions.contains_left(&subscription.channel_id) {
                        self.send_warning(format!(
                            "Client is already subscribed to channel: {}; ignoring subscription",
                            subscription.channel_id
                        ));
                    } else {
                        assert!(subscriptions.contains_right(&subscription.id));
                        self.send_error(format!(
                            "Subscription ID was already used: {}; ignoring subscription",
                            subscription.id
                        ));
                    }
                    continue;
                }
            }

            tracing::info!(
                "Client {} subscribed to channel {} with subscription id {}",
                self.addr,
                subscription.channel_id,
                subscription.id
            );
            if let Some(handler) = self.server_listener.as_ref() {
                handler.on_subscribe(
                    Client(self),
                    ChannelView {
                        id: channel.id,
                        topic: &channel.topic,
                    },
                );
            }
        }
    }

    fn on_get_parameters(&self, param_names: Vec<String>, request_id: Option<String>) {
        if let Some(handler) = self.server_listener.as_ref() {
            let request_id = request_id.as_deref();
            let parameters = handler.on_get_parameters(Client(self), param_names, request_id);
            let message = protocol::server::parameters_json(&parameters, request_id);
            let _ = self.control_plane_tx.try_send(Message::text(message));
        }
    }

    fn on_set_parameters(
        &self,
        server: Arc<Server>,
        parameters: Vec<Parameter>,
        request_id: Option<String>,
    ) {
        if let Some(handler) = self.server_listener.as_ref() {
            let request_id = request_id.as_deref();
            let updated_parameters =
                handler.on_set_parameters(Client(self), parameters, request_id);
            // Send all the updated_parameters back to the client if request_id is provided.
            // This is the behavior of the reference Python server implementation.
            if request_id.is_some() {
                let message = protocol::server::parameters_json(&updated_parameters, request_id);
                self.send_control_msg(Message::text(message));
            }
            // Send the subscribed parameters to the client if the client is subscribed to them.
            server.publish_parameter_values(updated_parameters);
        }
    }

    fn update_parameters(&self, parameters: &[Parameter]) {
        // Hold the lock for as short a time as possible
        let subscribed_parameters: Vec<Parameter> = {
            let subscribed_parameters = self.parameter_subscriptions.lock();
            // Filter parameters to only send the ones the client is subscribed to
            parameters
                .iter()
                .filter(|p| subscribed_parameters.contains(&p.name))
                .cloned()
                .collect()
        };
        if parameters.is_empty() {
            return;
        }
        let message = protocol::server::parameters_json(&subscribed_parameters, None);
        self.send_control_msg(Message::text(message));
    }

    fn on_parameters_subscribe(&self, server: Arc<Server>, mut param_names: Vec<String>) {
        // First filter param_names down to only the ones the client isn't already subscribed to.
        // We can skip this step, but it speeds up the O(MN) call to parameters_without_subscription.
        {
            let subscribed_parameters = self.parameter_subscriptions.lock();
            param_names.retain(|name| !subscribed_parameters.contains(name));
        }
        // Get the list of parameter names that previously had no subscribers
        let new_param_subscriptions = server.parameters_without_subscription(param_names.clone());
        {
            let mut subscribed_parameters = self.parameter_subscriptions.lock();
            subscribed_parameters.extend(param_names);
        }
        if let Some(handler) = self.server_listener.as_ref() {
            handler.on_parameters_subscribe(Client(self), new_param_subscriptions);
        }
    }

    fn on_parameters_unsubscribe(&self, server: Arc<Server>, mut param_names: Vec<String>) {
        // First filter param_names down to only the ones the client is subscribed to.
        {
            let mut subscribed_parameters = self.parameter_subscriptions.lock();
            param_names.retain(|name| subscribed_parameters.remove(name));
        }
        // Get the list of parameter names that now have no subscribers
        let unsubscribed_parameters = server.parameters_without_subscription(param_names);
        if let Some(handler) = self.server_listener.as_ref() {
            handler.on_parameters_unsubscribe(Client(self), unsubscribed_parameters);
        }
    }

    /// Send an ad hoc error status message to the client, with the given message.
    fn send_error(&self, message: String) {
        self.send_status(Status::new(StatusLevel::Error, message));
    }

    /// Send an ad hoc warning status message to the client, with the given message.
    #[allow(dead_code)]
    fn send_warning(&self, message: String) {
        self.send_status(Status::new(StatusLevel::Warning, message));
    }

    /// Send a status message to the client.
    fn send_status(&self, status: Status) {
        let message = Message::text(serde_json::to_string(&status).unwrap());
        match status.level {
            StatusLevel::Info => {
                self.send_data_lossy(message, MAX_SEND_RETRIES);
            }
            _ => {
                self.send_control_msg(message);
            }
        }
    }
}

impl std::fmt::Debug for ConnectedClient {
    fn fmt(&self, f: &mut std::fmt::Formatter<'_>) -> std::fmt::Result {
        f.debug_struct("Client")
            .field("id", &self.id)
            .field("address", &self.addr)
            .finish()
    }
}

// A websocket server that implements the Foxglove WebSocket Protocol
impl Server {
    /// Generate a random session ID
    pub(crate) fn generate_session_id() -> String {
        SystemTime::now()
            .duration_since(UNIX_EPOCH)
            .ok()
            .map(|d| d.as_millis().to_string())
            .unwrap_or_default()
    }

    pub fn new(weak_self: Weak<Self>, opts: ServerOptions) -> Self {
        Server {
            weak_self,
            started: AtomicBool::new(false),
            message_backlog_size: opts
                .message_backlog_size
                .unwrap_or(DEFAULT_MESSAGE_BACKLOG_SIZE) as u32,
            runtime: opts.runtime.unwrap_or_else(get_runtime_handle),
            listener: opts.listener,
            session_id: parking_lot::RwLock::new(
                opts.session_id.unwrap_or_else(Self::generate_session_id),
            ),
            name: opts.name.unwrap_or_default(),
            clients: CowVec::new(),
            channels: parking_lot::RwLock::new(HashMap::new()),
            capabilities: opts.capabilities.unwrap_or_default(),
            supported_encodings: opts.supported_encodings.unwrap_or_default(),
            cancellation_token: CancellationToken::new(),
        }
    }

    pub fn arc(&self) -> Arc<Self> {
        self.weak_self
            .upgrade()
            .expect("server cannot be dropped while in use")
    }

    // Returns a handle to the async runtime that this server is using.
    pub fn runtime(&self) -> &Handle {
        &self.runtime
    }

    // Spawn a task to accept all incoming connections and return
    pub async fn start(&self, host: &str, port: u16) -> Result<String, FoxgloveError> {
        if self.started.load(Acquire) {
            return Err(FoxgloveError::ServerAlreadyStarted);
        }
        let already_started = self.started.swap(true, AcqRel);
        assert!(!already_started);

        let addr = format!("{}:{}", host, port);
        let listener = TcpListener::bind(&addr)
            .await
            .map_err(FoxgloveError::Bind)?;
        let bound_addr = listener
            .local_addr()
            .map_err(|err| FoxgloveError::Unspecified(err.into()))?
            .to_string();

        let cancellation_token = self.cancellation_token.clone();
        let server = self.arc().clone();
        self.runtime.spawn(async move {
            tokio::select! {
                () = handle_connections(server, listener) => (),
                () = cancellation_token.cancelled() => {
                    tracing::debug!("Closed connection handler");
                }
            }
        });

        Ok(bound_addr)
    }

    pub async fn stop(&self) {
        if self
            .started
            .compare_exchange(true, false, AcqRel, Acquire)
            .is_err()
        {
            return;
        }
        tracing::info!("Shutting down");
        let clients = self.clients.get();
        for client in clients.iter() {
            let mut sender = client.sender.lock().await;
            sender.send(Message::Close(None)).await.ok();
        }
        self.clients.clear();
        self.cancellation_token.cancel();
    }

    async fn advertise_channel(&self, channel: Arc<Channel>) {
        if channel.schema.is_none() {
            tracing::error!(
                "Ignoring advertise channel for {} because a schema is required",
                channel.topic
            );
            return;
        }

        self.channels.write().insert(channel.id, channel.clone());

        let message = match protocol::server::advertisement(&channel) {
            Ok(message) => message,
            Err(err) => {
                tracing::error!("Error creating advertise channel message to client: {err}");
                return;
            }
        };

        let clients = self.clients.get();
        for client in clients.iter() {
            if client.send_control_msg(Message::text(message.clone())) {
                tracing::info!(
                    "Advertised channel {} with id {} to client {}",
                    channel.topic,
                    channel.id,
                    client.addr
                );
            }
        }
    }

    async fn unadvertise_channel(&self, channel_id: ChannelId) {
        self.channels.write().remove(&channel_id);

        let message = protocol::server::unadvertise(channel_id);
        let clients = self.clients.get();
        for client in clients.iter() {
            if client.send_control_msg(Message::text(message.clone())) {
                tracing::info!(
                    "Unadvertised channel with id {} to client {}",
                    channel_id,
                    client.addr
                );
            }
        }
    }

    /// Filter param_names to just those with no subscribers
    fn parameters_without_subscription(&self, mut param_names: Vec<String>) -> Vec<String> {
        let clients = self.clients.get();
        for client in clients.iter() {
            let subscribed_parameters = client.parameter_subscriptions.lock();
            // Remove any parameters that are already subscribed to by this client
            param_names.retain(|name| !subscribed_parameters.contains(name));
        }
        // The remaining parameters are those with no subscribers
        param_names
    }

    /// Publish the current timestamp to all clients.
    #[cfg(feature = "unstable")]
    pub async fn broadcast_time(&self, timestamp_nanos: u64) {
        if !self.capabilities.contains(&Capability::Time) {
            tracing::error!("Server does not support time capability");
            return;
        }

        // https://github.com/foxglove/ws-protocol/blob/main/docs/spec.md#time
        let mut buf = BytesMut::with_capacity(9);
        buf.put_u8(protocol::server::BinaryOpcode::TimeData as u8);
        buf.put_u64_le(timestamp_nanos);
        let message = Message::binary(buf);

        let clients = self.clients.get();
        for client in clients.iter() {
            client.send_control_msg(message.clone());
        }
    }

    /// Publish parameter values to all clients.
    pub fn publish_parameter_values(&self, parameters: Vec<Parameter>) {
        if !self.capabilities.contains(&Capability::Parameters) {
            tracing::error!("Server does not support parameters capability");
            return;
        }

        let clients = self.clients.get();
        for client in clients.iter() {
            client.update_parameters(&parameters);
        }
    }

    /// Send a message to all clients.
    pub fn publish_status(&self, status: Status) {
        let clients = self.clients.get();
        for client in clients.iter() {
            client.send_status(status.clone());
        }
    }

    /// Remove status messages by id from all clients.
    pub fn remove_status(&self, status_ids: Vec<String>) {
        let remove = protocol::server::RemoveStatus { status_ids };
        let message = Message::text(serde_json::to_string(&remove).unwrap());
        let clients = self.clients.get();
        for client in clients.iter() {
            client.send_control_msg(message.clone());
        }
    }

    /// Sets a new session ID and notifies all clients, causing them to reset their state.
    /// If no session ID is provided, generates a new one based on the current timestamp.
    pub fn clear_session(&self, new_session_id: Option<String>) {
        *self.session_id.write() = new_session_id.unwrap_or_else(Self::generate_session_id);

        let info_message = protocol::server::server_info(
            &self.session_id.read(),
            &self.name,
            &self.capabilities,
            &self.supported_encodings,
        );

        let message = Message::text(info_message);
        let clients = self.clients.get();
        for client in clients.iter() {
            client.send_control_msg(message.clone());
        }
    }

    /// When a new client connects:
    /// - Handshake
    /// - Send ServerInfo
    /// - Advertise existing channels
    /// - Listen for client meesages
    async fn handle_connection(self: Arc<Self>, stream: TcpStream, addr: SocketAddr) {
        let ws_stream = match do_handshake(stream).await {
            Ok(ws_stream) => ws_stream,
            Err(_) => {
                tracing::error!("Dropping client {addr}: {}", WSError::HandshakeError);
                return;
            }
        };

        let (mut ws_sender, mut ws_receiver) = ws_stream.split();

        let info_message = protocol::server::server_info(
            &self.session_id.read(),
            &self.name,
            &self.capabilities,
            &self.supported_encodings,
        );
        if let Err(err) = ws_sender.send(Message::text(info_message)).await {
            // ServerInfo is required; do not store this client.
            tracing::error!("Failed to send required server info: {err}");
            return;
        }

        static CLIENT_ID: AtomicU32 = AtomicU32::new(1);
        let id = ClientId(CLIENT_ID.fetch_add(1, Relaxed));

        let (data_tx, data_rx) = flume::bounded(self.message_backlog_size as usize);
        let (ctrl_tx, ctrl_rx) = flume::bounded(DEFAULT_CONTROL_PLANE_BACKLOG_SIZE);

        let new_client = Arc::new(ConnectedClient {
            id,
            addr,
            sender: Mutex::new(ws_sender),
            data_plane_tx: data_tx,
            data_plane_rx: data_rx,
            control_plane_tx: ctrl_tx,
            control_plane_rx: ctrl_rx,
            subscriptions: parking_lot::Mutex::new(BiHashMap::new()),
            advertised_channels: parking_lot::Mutex::new(HashMap::new()),
            parameter_subscriptions: parking_lot::Mutex::new(HashSet::new()),
            server_listener: self.listener.clone(),
            server: self.weak_self.clone(),
        });

        self.register_client_and_advertise_channels(new_client.clone())
            .await;

        let receive_messages = async {
            while let Some(msg) = ws_receiver.next().await {
                match msg {
                    Ok(Message::Close(_)) => {
                        tracing::info!("Connection closed by client {addr}");
                        // Finish receive_messages
                        return;
                    }
                    Ok(msg) => {
                        new_client.handle_message(msg);
                    }
                    Err(err) => {
                        tracing::error!("Error receiving from client {addr}: {err}");
                    }
                }
            }
        };

        let send_control_messages = async {
            while let Ok(msg) = new_client.control_plane_rx.recv_async().await {
                let mut sender = new_client.sender.lock().await;
                if let Err(err) = sender.send(msg).await {
                    if self.started.load(Acquire) {
                        tracing::error!("Error sending control message to client {addr}: {err}");
                    } else {
                        new_client.control_plane_rx.drain();
                        new_client.data_plane_rx.drain();
                    }
                }
            }
        };

        // send_messages forwards messages from the rx size of the data plane to the sender
        let send_messages = async {
            while let Ok(msg) = new_client.data_plane_rx.recv_async().await {
                let mut sender = new_client.sender.lock().await;
                if let Err(err) = sender.send(msg).await {
                    if self.started.load(Acquire) {
                        tracing::error!("Error sending data message to client {addr}: {err}");
                    } else {
                        new_client.data_plane_rx.drain();
                        new_client.control_plane_rx.drain();
                    }
                }
            }
        };

        // Run send and receive loops concurrently, and wait for receive to complete
        tokio::select! {
            _ = receive_messages => {
                tracing::info!("Receive messages task completed");
            }
            _ = send_control_messages => {
                tracing::error!("Send control messages task completed");
            }
            _ = send_messages => {
                tracing::error!("Send messages task completed");
            }
        }

        self.clients.retain(|c| !Arc::ptr_eq(c, &new_client));
    }

    async fn register_client_and_advertise_channels(&self, client: Arc<ConnectedClient>) {
        // Lock the sender so the channel advertisement is the first message sent
        let mut sender = client.sender.lock().await;
        // Add the client to self.clients
        self.clients.push(client.clone());

        // Advertise existing channels to the new client. We must do this AFTER adding the client to clients,
        // otherwise there is potential for the client to miss a new channel advertisement.
        // Create a copy of the channels to avoid holding the lock while sending messages.
        let mut channels = Vec::<Arc<Channel>>::new();
        {
            let channels_map = self.channels.read();
            channels.extend(channels_map.values().cloned());
        }

        tracing::info!(
            "Registered client {} advertising {} channels",
            client.addr,
            channels.len()
        );

        for channel in channels.into_iter() {
            let message = match protocol::server::advertisement(&channel) {
                Ok(message) => message,
                Err(err) => {
                    tracing::error!("Error creating advertise channel message to client: {err}");
                    return;
                }
            };

            if let Err(err) = sender.send(Message::text(message)).await {
                // We can't send messages to the client. Maybe we can still receive messages? Let's continue.
                tracing::error!("Error advertising channel: {err}");
                break;
            }

            tracing::info!(
                "Advertised channel {} with id {} to client {}",
                channel.topic,
                channel.id,
                client.addr
            );
        }
    }
}

#[derive(Debug, Clone, Copy)]
enum SendLossyResult {
    Sent,
    #[allow(dead_code)]
    SentLossy(usize),
    ExhaustedRetries,
}

/// Attempt to send a message on the channel.
///
/// If the channel is non-full, this function returns `SendLossyResult::Sent`.
///
/// If the channel is full, drop the oldest message and try again. If the send eventually succeeds
/// in this manner, this function returns `SendLossyResult::SentLossy(dropped)`. If the maximum
/// number of retries is reached, it returns `SendLossyResult::ExhaustedRetries`.
fn send_lossy(
    client_addr: &SocketAddr,
    tx: &flume::Sender<Message>,
    rx: &flume::Receiver<Message>,
    mut message: Message,
    retries: usize,
) -> SendLossyResult {
    // If the queue is full, drop the oldest message(s). We do this because the websocket
    // client is falling behind, and we either start dropping messages, or we'll end up
    // buffering until we run out of memory. There's no point in that because the client is
    // unlikely to catch up and be able to consume the messages.
    let mut dropped = 0;
    loop {
        match (dropped, tx.try_send(message)) {
            (0, Ok(_)) => return SendLossyResult::Sent,
            (dropped, Ok(_)) => {
                tracing::warn!(
                    "outbox for client {} full, dropped {dropped} messages",
                    client_addr
                );
                return SendLossyResult::SentLossy(dropped);
            }
            (_, Err(TrySendError::Disconnected(_))) => unreachable!("we're holding rx"),
            (_, Err(TrySendError::Full(rejected))) => {
                if dropped >= retries {
                    tracing::warn!(
                        "outbox for client {} full, dropping message after 10 attempts",
                        client_addr
                    );
                    return SendLossyResult::ExhaustedRetries;
                }
                message = rejected;
                let _ = rx.try_recv();
                dropped += 1
            }
        }
    }
}

impl LogSink for Server {
    fn log(
        &self,
        channel: &Arc<Channel>,
        msg: &[u8],
        metadata: &Metadata,
    ) -> Result<(), FoxgloveError> {
        let clients = self.clients.get();
        for client in clients.iter() {
            let subscriptions = client.subscriptions.lock();
            let Some(subscription_id) = subscriptions.get_by_left(&channel.id).cloned() else {
                continue;
            };

            // https://github.com/foxglove/ws-protocol/blob/main/docs/spec.md#message-data
            let header_size: usize = 1 + 4 + 8;
            let mut buf = BytesMut::with_capacity(header_size + msg.len());
            buf.put_u8(protocol::server::BinaryOpcode::MessageData as u8);
            buf.put_u32_le(subscription_id.into());
            buf.put_u64_le(metadata.log_time);
            buf.put_slice(msg);

            let message = Message::binary(buf);

            client.send_data_lossy(message, MAX_SEND_RETRIES);
        }
        Ok(())
    }

    /// Server has an available channel. Advertise to all clients.
    fn add_channel(&self, channel: &Arc<Channel>) {
        let server = self.arc();
        let ch = channel.clone();
        self.runtime
            .spawn(async move { server.advertise_channel(ch).await });
    }

    /// A channel is being removed. Unadvertise to all clients.
    fn remove_channel(&self, channel: &Channel) {
        let server = self.arc();
        let channel_id = channel.id();
        self.runtime
            .spawn(async move { server.unadvertise_channel(channel_id).await });
    }
}

pub(crate) fn create_server(opts: ServerOptions) -> Arc<Server> {
    Arc::new_cyclic(|weak_self| Server::new(weak_self.clone(), opts))
}

// Spawn a new task for each incoming connection
async fn handle_connections(server: Arc<Server>, listener: TcpListener) {
    while let Ok((stream, addr)) = listener.accept().await {
        tokio::spawn(server.clone().handle_connection(stream, addr));
    }
}

/// Add the subprotocol header to the response if the client requested one we support.
/// If the client doesn't support our protocol, do not include the protocol header in the response;
/// the client must fail the connection. [WebSocket RFC](https://www.rfc-editor.org/rfc/rfc6455#section-4)
async fn do_handshake(stream: TcpStream) -> Result<WebSocketStream<TcpStream>, tungstenite::Error> {
    tokio_tungstenite::accept_hdr_async(
        stream,
        |req: &server::Request, mut res: server::Response| {
            let all_headers = req.headers().get_all("sec-websocket-protocol");
            if all_headers.iter().any(|h| {
                (*h).to_str()
                    .unwrap_or_default()
                    .split(',')
                    .any(|s| s.trim() == SUBPROTOCOL)
            }) {
                res.headers_mut().insert(
                    "sec-websocket-protocol",
                    HeaderValue::from_static(SUBPROTOCOL),
                );
            };
            Ok(res)
        },
    )
    .await
}<|MERGE_RESOLUTION|>--- conflicted
+++ resolved
@@ -251,47 +251,25 @@
         let Some(server) = self.server.upgrade() else {
             return;
         };
-<<<<<<< HEAD
-
-        match serde_json::from_str::<ClientMessage>(message) {
-            Ok(ClientMessage::Subscribe { subscriptions }) => {
-                self.on_subscribe(server, subscriptions);
-            }
-            Ok(ClientMessage::Unsubscribe { subscription_ids }) => {
-                self.on_unsubscribe(server, subscription_ids);
-            }
-            Ok(ClientMessage::Advertise { channels }) => {
-                self.on_advertise(server, channels);
-            }
-            Ok(ClientMessage::Unadvertise { channel_ids }) => {
-                self.on_unadvertise(channel_ids);
-            }
-            Ok(ClientMessage::GetParameters {
-                parameter_names,
-                request_id,
-            }) => {
-                self.on_get_parameters(parameter_names, request_id);
-            }
-            Ok(ClientMessage::SetParameters {
-                parameters,
-                request_id,
-            }) => {
-                self.on_set_parameters(server, parameters, request_id);
-            }
-            Ok(ClientMessage::SubscribeParameterUpdates { parameter_names }) => {
-                self.on_parameters_subscribe(server, parameter_names);
-            }
-            Ok(ClientMessage::UnsubscribeParameterUpdates { parameter_names }) => {
-                self.on_parameters_unsubscribe(server, parameter_names);
-            }
-=======
+
         match msg {
             ClientMessage::Subscribe(msg) => self.on_subscribe(server, msg.subscriptions),
             ClientMessage::Unsubscribe(msg) => self.on_unsubscribe(server, msg.subscription_ids),
             ClientMessage::Advertise(msg) => self.on_advertise(server, msg.channels),
             ClientMessage::Unadvertise(msg) => self.on_unadvertise(msg.channel_ids),
             ClientMessage::MessageData(msg) => self.on_message_data(msg),
->>>>>>> 04f6f8a2
+            ClientMessage::GetParameters(msg) => {
+                self.on_get_parameters(msg.parameter_names, msg.request_id)
+            }
+            ClientMessage::SetParameters(msg) => {
+                self.on_set_parameters(server, msg.parameters, msg.request_id)
+            }
+            ClientMessage::SubscribeParameterUpdates(msg) => {
+                self.on_parameters_subscribe(server, msg.parameter_names)
+            }
+            ClientMessage::UnsubscribeParameterUpdates(msg) => {
+                self.on_parameters_unsubscribe(server, msg.parameter_names)
+            }
             _ => {
                 tracing::error!("Unsupported message from {}: {}", self.addr, msg.op());
                 self.send_error(format!("Unsupported message: {}", msg.op()));

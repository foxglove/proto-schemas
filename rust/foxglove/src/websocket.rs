--- conflicted
+++ resolved
@@ -134,16 +134,16 @@
 /// Provides a mechanism for registering callbacks for handling client message events.
 /// All methods are optional.
 pub trait ServerListener: Send + Sync {
-<<<<<<< HEAD
+    /// Callback invoked when a client message is received.
     fn on_message_data(&self, _channel_id: ClientChannelId, _payload: &[u8]) {}
+    /// Callback invoked when a client subscribes to a channel.
     fn on_subscribe(&self, _channel_id: ChannelId) {}
+    /// Callback invoked when a client unsubscribes from a channel.
     fn on_unsubscribe(&self, _channel_id: ChannelId) {}
+    /// Callback invoked when a client advertises a client channel. Requires the "clientPublish" capability.
     fn on_client_advertise(&self, _channel: &ClientChannel) {}
+    /// Callback invoked when a client unadvertises a client channel. Requires the "clientPublish" capability.
     fn on_client_unadvertise(&self, _channel_id: ClientChannelId) {}
-=======
-    /// Callback invoked when a client message is received.
-    fn on_message_data(&self, channel_id: ClientChannelId, payload: &[u8]);
->>>>>>> 7cd2bd15
 }
 
 /// State for a client maintained by the server

--- conflicted
+++ resolved
@@ -154,17 +154,16 @@
 }
 
 impl WebSocketServerHandle {
-<<<<<<< HEAD
-    /// Publishes the current server timestamp to all clients.
-    #[doc(hidden)]
-    #[cfg(feature = "unstable")]
-    pub async fn broadcast_time(&self, timestamp_nanos: u64) {
-        self.0.broadcast_time(timestamp_nanos).await;
-=======
     /// Returns a handle to the async runtime.
     fn runtime(&self) -> &Handle {
         self.0.runtime()
->>>>>>> ce1ffa65
+    }
+
+    /// Publishes the current server timestamp to all clients.
+    #[doc(hidden)]
+    #[cfg(feature = "unstable")]
+    pub async fn broadcast_time(&self, timestamp_nanos: u64) {
+        self.0.broadcast_time(timestamp_nanos).await;
     }
 
     /// Publishes parameter values to all clients.
@@ -189,6 +188,15 @@
 pub struct WebSocketServerBlockingHandle(WebSocketServerHandle);
 
 impl WebSocketServerBlockingHandle {
+    /// Publishes the current server timestamp to all clients.
+    #[doc(hidden)]
+    #[cfg(feature = "unstable")]
+    pub async fn broadcast_time(&self, timestamp_nanos: u64) {
+        self.0
+            .runtime()
+            .block_on(self.0.broadcast_time(timestamp_nanos))
+    }
+
     /// Publishes parameter values to all clients.
     #[doc(hidden)]
     #[cfg(feature = "unstable")]

--- conflicted
+++ resolved
@@ -3,30 +3,22 @@
 use futures_util::{FutureExt, SinkExt, StreamExt};
 use serde::Deserialize;
 use serde_json::{json, Value};
-<<<<<<< HEAD
-use std::collections::HashSet;
-=======
 use std::collections::{HashMap, HashSet};
->>>>>>> 28c060ba
 use std::net::SocketAddr;
 use std::sync::Arc;
 use tokio_tungstenite::tungstenite::{self, http::HeaderValue, Message};
 use tracing_test::traced_test;
 use tungstenite::client::IntoClientRequest;
 
-use super::{create_server, send_lossy, Capability, SendLossyResult, ServerOptions, SUBPROTOCOL};
+use super::{create_server, send_lossy, SendLossyResult, ServerOptions, SUBPROTOCOL};
 use crate::testutil::RecordingServerListener;
-<<<<<<< HEAD
+use crate::websocket::service::{CallId, Service, ServiceId, ServiceSchema};
 use crate::websocket::{
     Capability, ClientChannelId, Parameter, ParameterType, ParameterValue, Status, StatusLevel,
 };
-use crate::{collection, Channel, ChannelBuilder, LogContext, LogSink, Metadata, Schema};
-=======
-use crate::websocket::service::{CallId, Service, ServiceId, ServiceSchema};
 use crate::{
     collection, Channel, ChannelBuilder, FoxgloveError, LogContext, LogSink, Metadata, Schema,
 };
->>>>>>> 28c060ba
 
 fn make_message(id: usize) -> Message {
     Message::Text(format!("{id}").into())
@@ -552,11 +544,61 @@
     server.stop().await;
 }
 
-<<<<<<< HEAD
+#[tokio::test]
+async fn test_service_registration_not_supported() {
+    // Can't register services if we don't declare support.
+    let server = create_server(ServerOptions::default());
+    let svc = Service::builder("/s", ServiceSchema::new("")).sync_handler_fn(|_, _| Err(""));
+    assert_matches!(
+        server.add_services(vec![svc]),
+        Err(FoxgloveError::ServicesNotSupported)
+    );
+}
+
+#[tokio::test]
+async fn test_service_registration_missing_request_encoding() {
+    // Can't register a service with no encoding unless we declare global encodings.
+    let server = create_server(ServerOptions {
+        capabilities: Some(HashSet::from([Capability::Services])),
+        ..Default::default()
+    });
+    let svc = Service::builder("/s", ServiceSchema::new("")).sync_handler_fn(|_, _| Err(""));
+    assert_matches!(
+        server.add_services(vec![svc]),
+        Err(FoxgloveError::MissingRequestEncoding(_))
+    );
+}
+
+#[tokio::test]
+async fn test_service_registration_duplicate_name() {
+    // Can't register a service with no encoding unless we declare global encodings.
+    let sa1 = Service::builder("/a", ServiceSchema::new("")).sync_handler_fn(|_, _| Err(""));
+    let server = create_server(ServerOptions {
+        capabilities: Some(HashSet::from([Capability::Services])),
+        services: HashMap::from([(sa1.name().to_string(), sa1)]),
+        supported_encodings: Some(HashSet::from(["ros1msg".into()])),
+        ..Default::default()
+    });
+
+    let sa2 = Service::builder("/a", ServiceSchema::new("")).sync_handler_fn(|_, _| Err(""));
+    assert_matches!(
+        server.add_services(vec![sa2]),
+        Err(FoxgloveError::DuplicateService(_))
+    );
+
+    let sb1 = Service::builder("/b", ServiceSchema::new("")).sync_handler_fn(|_, _| Err(""));
+    let sb2 = Service::builder("/b", ServiceSchema::new("")).sync_handler_fn(|_, _| Err(""));
+    assert_matches!(
+        server.add_services(vec![sb1, sb2]),
+        Err(FoxgloveError::DuplicateService(_))
+    );
+}
+
 #[traced_test]
 #[tokio::test]
 async fn test_publish_status_message() {
     let server = create_server(ServerOptions::default());
+
     let addr = server
         .start("127.0.0.1", 0)
         .await
@@ -814,55 +856,223 @@
         listener: Some(recording_listener.clone()),
         ..Default::default()
     });
-=======
-#[tokio::test]
-async fn test_service_registration_not_supported() {
-    // Can't register services if we don't declare support.
-    let server = create_server(ServerOptions::default());
-    let svc = Service::builder("/s", ServiceSchema::new("")).sync_handler_fn(|_, _| Err(""));
-    assert_matches!(
-        server.add_services(vec![svc]),
-        Err(FoxgloveError::ServicesNotSupported)
-    );
-}
-
-#[tokio::test]
-async fn test_service_registration_missing_request_encoding() {
-    // Can't register a service with no encoding unless we declare global encodings.
+    let addr = server
+        .start("127.0.0.1", 0)
+        .await
+        .expect("Failed to start server");
+
+    let mut ws_client = connect_client(addr).await;
+
+    // Send the Subscribe Parameter Update message for "some-float-value"
+    ws_client
+        .send(Message::text(
+            r#"{"op":"subscribeParameterUpdates","parameterNames":["some-float-value"]}"#,
+        ))
+        .await
+        .expect("Failed to send subscribe parameter updates");
+
+    // Send the Unsubscribe Parameter Update message for "some-float-value"
+    ws_client
+        .send(Message::text(
+            r#"{"op":"unsubscribeParameterUpdates","parameterNames":["some-float-value","baz"]}"#,
+        ))
+        .await
+        .expect("Failed to send unsubscribe parameter updates");
+
+    _ = ws_client.next().await.expect("No serverInfo sent");
+
+    tokio::time::sleep(std::time::Duration::from_millis(50)).await;
+
+    let parameter_names = recording_listener
+        .take_parameters_subscribe()
+        .pop()
+        .unwrap();
+    assert_eq!(parameter_names, vec!["some-float-value"]);
+
+    let parameter_names = recording_listener
+        .take_parameters_unsubscribe()
+        .pop()
+        .unwrap();
+    assert_eq!(parameter_names, vec!["some-float-value"]);
+
+    let parameter = Parameter {
+        name: "some-float-value".to_string(),
+        value: Some(ParameterValue::Number(1.23)),
+        r#type: Some(ParameterType::Float64),
+    };
+    server.publish_parameter_values(vec![parameter]);
+
+    // FG-10395 replace this with something more precise
+    tokio::time::sleep(std::time::Duration::from_millis(50)).await;
+
+    server.stop().await;
+
+    // No parameter message was sent with the updated param before the Close message
+    assert!(matches!(
+        ws_client.next().await,
+        Some(Ok(Message::Close(_)))
+    ));
+}
+
+#[traced_test]
+#[tokio::test]
+async fn test_set_parameters() {
+    let recording_listener = Arc::new(RecordingServerListener::new());
+
     let server = create_server(ServerOptions {
-        capabilities: Some(HashSet::from([Capability::Services])),
+        capabilities: Some(HashSet::from([
+            Capability::Parameters,
+            Capability::ParametersSubscribe,
+        ])),
+        listener: Some(recording_listener.clone()),
         ..Default::default()
     });
-    let svc = Service::builder("/s", ServiceSchema::new("")).sync_handler_fn(|_, _| Err(""));
-    assert_matches!(
-        server.add_services(vec![svc]),
-        Err(FoxgloveError::MissingRequestEncoding(_))
-    );
-}
-
-#[tokio::test]
-async fn test_service_registration_duplicate_name() {
-    // Can't register a service with no encoding unless we declare global encodings.
-    let sa1 = Service::builder("/a", ServiceSchema::new("")).sync_handler_fn(|_, _| Err(""));
+    let addr = server
+        .start("127.0.0.1", 0)
+        .await
+        .expect("Failed to start server");
+
+    let mut ws_client = connect_client(addr).await;
+
+    // Subscribe to "foo" and "bar"
+    ws_client
+        .send(Message::text(
+            r#"{"op":"subscribeParameterUpdates","parameterNames":["foo", "bar"]}"#,
+        ))
+        .await
+        .expect("Failed to send subscribe parameter updates");
+
+    // FG-10395 replace this with something more precise
+    tokio::time::sleep(std::time::Duration::from_millis(50)).await;
+
+    ws_client
+        .send(Message::text(
+            r#"{"op":"setParameters", "parameters":[{"name":"foo","value":1,"type":"float64"},{"name":"bar","value":"aGVsbG8="},{"name":"baz","value":true}], "id":"123"}"#,
+        ))
+        .await
+        .expect("Failed to send set parameters");
+
+    // FG-10395 replace this with something more precise
+    tokio::time::sleep(std::time::Duration::from_millis(50)).await;
+
+    let set_parameters = recording_listener.take_parameters_set().pop().unwrap();
+    assert_eq!(set_parameters.parameters.len(), 3);
+    assert_eq!(set_parameters.parameters[0].name, "foo");
+    assert_eq!(
+        set_parameters.parameters[0].value,
+        Some(ParameterValue::Number(1.0))
+    );
+    assert_eq!(
+        set_parameters.parameters[0].r#type,
+        Some(ParameterType::Float64)
+    );
+    assert_eq!(set_parameters.parameters[1].name, "bar");
+    assert_eq!(
+        set_parameters.parameters[1].value,
+        Some(ParameterValue::String(Vec::from("hello".as_bytes())))
+    );
+    assert_eq!(set_parameters.parameters[1].r#type, None);
+    assert_eq!(set_parameters.parameters[2].name, "baz");
+    assert_eq!(
+        set_parameters.parameters[2].value,
+        Some(ParameterValue::Bool(true))
+    );
+    assert_eq!(set_parameters.parameters[2].r#type, None);
+    assert_eq!(set_parameters.request_id, Some("123".to_string()));
+
+    _ = ws_client.next().await.expect("No serverInfo sent");
+
+    // setParameters returns the result of on_set_parameters, which for recording listener, just returns them back
+    let msg = ws_client.next().await.expect("No message received");
+    let msg = msg.expect("Failed to parse message");
+    let text = msg.into_text().expect("Failed to get message text");
+    let msg: ParameterValues = serde_json::from_str(&text).expect("Failed to parse message");
+    let params = msg.parameters;
+    assert_eq!(params.len(), 3);
+    assert_eq!(params[0].name, "foo");
+    assert_eq!(params[0].value, Some(ParameterValue::Number(1.0)));
+    assert_eq!(params[0].r#type, Some(ParameterType::Float64));
+    assert_eq!(params[1].name, "bar");
+    assert_eq!(
+        params[1].value,
+        Some(ParameterValue::String(Vec::from("hello".as_bytes())))
+    );
+    assert_eq!(params[1].r#type, None);
+    assert_eq!(params[2].name, "baz");
+    assert_eq!(params[2].value, Some(ParameterValue::Bool(true)));
+    assert_eq!(params[2].r#type, None);
+
+    // it will also publish the updated paramters returned from on_set_parameters
+    // which will send just the paramters we're subscribed to.
+    let msg = ws_client.next().await.expect("No message received");
+    let msg = msg.expect("Failed to parse message");
+    let text = msg.into_text().expect("Failed to get message text");
+    let msg: ParameterValues = serde_json::from_str(&text).expect("Failed to parse message");
+    let params = msg.parameters;
+    assert_eq!(params.len(), 2);
+    assert_eq!(params[0].name, "foo");
+    assert_eq!(params[0].value, Some(ParameterValue::Number(1.0)));
+    assert_eq!(params[0].r#type, Some(ParameterType::Float64));
+    assert_eq!(params[1].name, "bar");
+    assert_eq!(
+        params[1].value,
+        Some(ParameterValue::String(Vec::from("hello".as_bytes())))
+    );
+    assert_eq!(params[1].r#type, None);
+
+    server.stop().await;
+}
+
+#[traced_test]
+#[tokio::test]
+async fn test_get_parameters() {
+    let recording_listener = Arc::new(RecordingServerListener::new());
+    recording_listener.set_parameters_get_result(vec![Parameter {
+        name: "foo".to_string(),
+        value: Some(ParameterValue::Number(1.0)),
+        r#type: Some(ParameterType::Float64),
+    }]);
+
     let server = create_server(ServerOptions {
-        capabilities: Some(HashSet::from([Capability::Services])),
-        services: HashMap::from([(sa1.name().to_string(), sa1)]),
-        supported_encodings: Some(HashSet::from(["ros1msg".into()])),
+        capabilities: Some(HashSet::from([Capability::Parameters])),
+        listener: Some(recording_listener.clone()),
         ..Default::default()
     });
-
-    let sa2 = Service::builder("/a", ServiceSchema::new("")).sync_handler_fn(|_, _| Err(""));
-    assert_matches!(
-        server.add_services(vec![sa2]),
-        Err(FoxgloveError::DuplicateService(_))
-    );
-
-    let sb1 = Service::builder("/b", ServiceSchema::new("")).sync_handler_fn(|_, _| Err(""));
-    let sb2 = Service::builder("/b", ServiceSchema::new("")).sync_handler_fn(|_, _| Err(""));
-    assert_matches!(
-        server.add_services(vec![sb1, sb2]),
-        Err(FoxgloveError::DuplicateService(_))
-    );
+    let addr = server
+        .start("127.0.0.1", 0)
+        .await
+        .expect("Failed to start server");
+
+    let mut ws_client = connect_client(addr).await;
+
+    ws_client
+        .send(Message::text(
+            r#"{"op":"getParameters", "parameterNames":["foo", "bar", "baz"], "id":"123"}"#,
+        ))
+        .await
+        .expect("Failed to send get parameters");
+
+    // FG-10395 replace this with something more precise
+    tokio::time::sleep(std::time::Duration::from_millis(50)).await;
+
+    let get_parameters = recording_listener.take_parameters_get().pop().unwrap();
+    assert_eq!(get_parameters.param_names, vec!["foo", "bar", "baz"]);
+    assert_eq!(get_parameters.request_id, Some("123".to_string()));
+
+    _ = ws_client.next().await.expect("No serverInfo sent");
+
+    let msg = ws_client.next().await.expect("No message received");
+    let msg = msg.expect("Failed to parse message");
+    let text = msg.into_text().expect("Failed to get message text");
+    let msg: ParameterValues = serde_json::from_str(&text).expect("Failed to parse message");
+    let params = msg.parameters;
+    assert_eq!(msg.id, Some("123".to_string()));
+    assert_eq!(params.len(), 1);
+    assert_eq!(params[0].name, "foo");
+    assert_eq!(params[0].value, Some(ParameterValue::Number(1.0)));
+    assert_eq!(params[0].r#type, Some(ParameterType::Float64));
+
+    server.stop().await;
 }
 
 #[tokio::test]
@@ -890,226 +1100,11 @@
         ..Default::default()
     });
 
->>>>>>> 28c060ba
-    let addr = server
-        .start("127.0.0.1", 0)
-        .await
-        .expect("Failed to start server");
-
-<<<<<<< HEAD
-    let mut ws_client = connect_client(addr).await;
-
-    // Send the Subscribe Parameter Update message for "some-float-value"
-    ws_client
-        .send(Message::text(
-            r#"{"op":"subscribeParameterUpdates","parameterNames":["some-float-value"]}"#,
-        ))
-        .await
-        .expect("Failed to send subscribe parameter updates");
-
-    // Send the Unsubscribe Parameter Update message for "some-float-value"
-    ws_client
-        .send(Message::text(
-            r#"{"op":"unsubscribeParameterUpdates","parameterNames":["some-float-value","baz"]}"#,
-        ))
-        .await
-        .expect("Failed to send unsubscribe parameter updates");
-
-    _ = ws_client.next().await.expect("No serverInfo sent");
-
-    tokio::time::sleep(std::time::Duration::from_millis(50)).await;
-
-    let parameter_names = recording_listener
-        .take_parameters_subscribe()
-        .pop()
-        .unwrap();
-    assert_eq!(parameter_names, vec!["some-float-value"]);
-
-    let parameter_names = recording_listener
-        .take_parameters_unsubscribe()
-        .pop()
-        .unwrap();
-    assert_eq!(parameter_names, vec!["some-float-value"]);
-
-    let parameter = Parameter {
-        name: "some-float-value".to_string(),
-        value: Some(ParameterValue::Number(1.23)),
-        r#type: Some(ParameterType::Float64),
-    };
-    server.publish_parameter_values(vec![parameter]);
-
-    // FG-10395 replace this with something more precise
-    tokio::time::sleep(std::time::Duration::from_millis(50)).await;
-
-    server.stop().await;
-
-    // No parameter message was sent with the updated param before the Close message
-    assert!(matches!(
-        ws_client.next().await,
-        Some(Ok(Message::Close(_)))
-    ));
-}
-
-#[traced_test]
-#[tokio::test]
-async fn test_set_parameters() {
-    let recording_listener = Arc::new(RecordingServerListener::new());
-
-    let server = create_server(ServerOptions {
-        capabilities: Some(HashSet::from([
-            Capability::Parameters,
-            Capability::ParametersSubscribe,
-        ])),
-        listener: Some(recording_listener.clone()),
-        ..Default::default()
-    });
-    let addr = server
-        .start("127.0.0.1", 0)
-        .await
-        .expect("Failed to start server");
-
-    let mut ws_client = connect_client(addr).await;
-
-    // Subscribe to "foo" and "bar"
-    ws_client
-        .send(Message::text(
-            r#"{"op":"subscribeParameterUpdates","parameterNames":["foo", "bar"]}"#,
-        ))
-        .await
-        .expect("Failed to send subscribe parameter updates");
-
-    // FG-10395 replace this with something more precise
-    tokio::time::sleep(std::time::Duration::from_millis(50)).await;
-
-    ws_client
-        .send(Message::text(
-            r#"{"op":"setParameters", "parameters":[{"name":"foo","value":1,"type":"float64"},{"name":"bar","value":"aGVsbG8="},{"name":"baz","value":true}], "id":"123"}"#,
-        ))
-        .await
-        .expect("Failed to send set parameters");
-
-    // FG-10395 replace this with something more precise
-    tokio::time::sleep(std::time::Duration::from_millis(50)).await;
-
-    let set_parameters = recording_listener.take_parameters_set().pop().unwrap();
-    assert_eq!(set_parameters.parameters.len(), 3);
-    assert_eq!(set_parameters.parameters[0].name, "foo");
-    assert_eq!(
-        set_parameters.parameters[0].value,
-        Some(ParameterValue::Number(1.0))
-    );
-    assert_eq!(
-        set_parameters.parameters[0].r#type,
-        Some(ParameterType::Float64)
-    );
-    assert_eq!(set_parameters.parameters[1].name, "bar");
-    assert_eq!(
-        set_parameters.parameters[1].value,
-        Some(ParameterValue::String(Vec::from("hello".as_bytes())))
-    );
-    assert_eq!(set_parameters.parameters[1].r#type, None);
-    assert_eq!(set_parameters.parameters[2].name, "baz");
-    assert_eq!(
-        set_parameters.parameters[2].value,
-        Some(ParameterValue::Bool(true))
-    );
-    assert_eq!(set_parameters.parameters[2].r#type, None);
-    assert_eq!(set_parameters.request_id, Some("123".to_string()));
-
-    _ = ws_client.next().await.expect("No serverInfo sent");
-
-    // setParameters returns the result of on_set_parameters, which for recording listener, just returns them back
-    let msg = ws_client.next().await.expect("No message received");
-    let msg = msg.expect("Failed to parse message");
-    let text = msg.into_text().expect("Failed to get message text");
-    let msg: ParameterValues = serde_json::from_str(&text).expect("Failed to parse message");
-    let params = msg.parameters;
-    assert_eq!(params.len(), 3);
-    assert_eq!(params[0].name, "foo");
-    assert_eq!(params[0].value, Some(ParameterValue::Number(1.0)));
-    assert_eq!(params[0].r#type, Some(ParameterType::Float64));
-    assert_eq!(params[1].name, "bar");
-    assert_eq!(
-        params[1].value,
-        Some(ParameterValue::String(Vec::from("hello".as_bytes())))
-    );
-    assert_eq!(params[1].r#type, None);
-    assert_eq!(params[2].name, "baz");
-    assert_eq!(params[2].value, Some(ParameterValue::Bool(true)));
-    assert_eq!(params[2].r#type, None);
-
-    // it will also publish the updated paramters returned from on_set_parameters
-    // which will send just the paramters we're subscribed to.
-    let msg = ws_client.next().await.expect("No message received");
-    let msg = msg.expect("Failed to parse message");
-    let text = msg.into_text().expect("Failed to get message text");
-    let msg: ParameterValues = serde_json::from_str(&text).expect("Failed to parse message");
-    let params = msg.parameters;
-    assert_eq!(params.len(), 2);
-    assert_eq!(params[0].name, "foo");
-    assert_eq!(params[0].value, Some(ParameterValue::Number(1.0)));
-    assert_eq!(params[0].r#type, Some(ParameterType::Float64));
-    assert_eq!(params[1].name, "bar");
-    assert_eq!(
-        params[1].value,
-        Some(ParameterValue::String(Vec::from("hello".as_bytes())))
-    );
-    assert_eq!(params[1].r#type, None);
-
-    server.stop().await;
-}
-
-#[traced_test]
-#[tokio::test]
-async fn test_get_parameters() {
-    let recording_listener = Arc::new(RecordingServerListener::new());
-    recording_listener.set_parameters_get_result(vec![Parameter {
-        name: "foo".to_string(),
-        value: Some(ParameterValue::Number(1.0)),
-        r#type: Some(ParameterType::Float64),
-    }]);
-
-    let server = create_server(ServerOptions {
-        capabilities: Some(HashSet::from([Capability::Parameters])),
-        listener: Some(recording_listener.clone()),
-        ..Default::default()
-    });
-    let addr = server
-        .start("127.0.0.1", 0)
-        .await
-        .expect("Failed to start server");
-
-    let mut ws_client = connect_client(addr).await;
-
-    ws_client
-        .send(Message::text(
-            r#"{"op":"getParameters", "parameterNames":["foo", "bar", "baz"], "id":"123"}"#,
-        ))
-        .await
-        .expect("Failed to send get parameters");
-
-    // FG-10395 replace this with something more precise
-    tokio::time::sleep(std::time::Duration::from_millis(50)).await;
-
-    let get_parameters = recording_listener.take_parameters_get().pop().unwrap();
-    assert_eq!(get_parameters.param_names, vec!["foo", "bar", "baz"]);
-    assert_eq!(get_parameters.request_id, Some("123".to_string()));
-
-    _ = ws_client.next().await.expect("No serverInfo sent");
-
-    let msg = ws_client.next().await.expect("No message received");
-    let msg = msg.expect("Failed to parse message");
-    let text = msg.into_text().expect("Failed to get message text");
-    let msg: ParameterValues = serde_json::from_str(&text).expect("Failed to parse message");
-    let params = msg.parameters;
-    assert_eq!(msg.id, Some("123".to_string()));
-    assert_eq!(params.len(), 1);
-    assert_eq!(params[0].name, "foo");
-    assert_eq!(params[0].value, Some(ParameterValue::Number(1.0)));
-    assert_eq!(params[0].r#type, Some(ParameterType::Float64));
-
-    server.stop().await;
-=======
+    let addr = server
+        .start("127.0.0.1", 0)
+        .await
+        .expect("Failed to start server");
+
     let mut client1 = connect_client(addr.clone()).await;
     let _ = client1.next().await.expect("No serverInfo sent").unwrap();
     let msg = client1
@@ -1278,7 +1273,6 @@
         })
         .to_string()
     );
->>>>>>> 28c060ba
 }
 
 /// Connect to a server, ensuring the protocol header is set, and return the client WS stream

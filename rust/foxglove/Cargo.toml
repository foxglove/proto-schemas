--- conflicted
+++ resolved
@@ -39,23 +39,4 @@
 env_logger = "0.11.5"
 futures-util = "0.3.31"
 tempfile = "3.15.0"
-<<<<<<< HEAD
-tracing-test = "0.2.5"
-
-[[example]]
-name = "client-publish"
-path = "examples/unstable/client-publish.rs"
-required-features = ["unstable"]
-
-[[example]]
-name = "param-server"
-path = "examples/unstable/param-server.rs"
-required-features = ["unstable"]
-
-[[example]]
-name = "ws-stream-mcap"
-path = "examples/unstable/ws-stream-mcap.rs"
-required-features = ["unstable"]
-=======
-tracing-test = "0.2.5"
->>>>>>> 30928ff8
+tracing-test = "0.2.5"